--- conflicted
+++ resolved
@@ -1801,24 +1801,15 @@
   });
 }
 
-<<<<<<< HEAD
 export function makeCloseMangoAccountInstruction(
   programId: PublicKey,
   mangoGroupPk: PublicKey,
   mangoAccountPk: PublicKey,
   ownerPk: PublicKey,
-=======
-export function makeUpdateMarginBasketInstruction(
-  programId: PublicKey,
-  mangoGroupPk: PublicKey,
-  mangoAccountPk: PublicKey,
-  openOrdersPks: PublicKey[],
->>>>>>> b45e1765
 ): TransactionInstruction {
   const keys = [
     { isSigner: false, isWritable: false, pubkey: mangoGroupPk },
     { isSigner: false, isWritable: true, pubkey: mangoAccountPk },
-<<<<<<< HEAD
     { isSigner: true, isWritable: true, pubkey: ownerPk },
   ];
 
@@ -1932,16 +1923,21 @@
 
   const data = encodeMangoInstruction({
     ResolveDust: {},
-=======
     ...openOrdersPks.map((pubkey) => ({
       isSigner: false,
       isWritable: true,
       pubkey,
     })),
   ];
+    
+export function makeUpdateMarginBasketInstruction(
+  programId: PublicKey,
+  mangoGroupPk: PublicKey,
+  mangoAccountPk: PublicKey,
+  openOrdersPks: PublicKey[],
+): TransactionInstruction {
   const data = encodeMangoInstruction({
     UpdateMarginBasket: {},
->>>>>>> b45e1765
   });
   return new TransactionInstruction({
     keys,
