import {
  PublicKey,
  SYSVAR_CLOCK_PUBKEY,
  SYSVAR_RENT_PUBKEY,
  TransactionInstruction,
} from '@solana/web3.js';
import { encodeMerpsInstruction } from './layout';
import BN from 'bn.js';
import { TOKEN_PROGRAM_ID } from '@solana/spl-token';
import { Order } from '@project-serum/serum/lib/market';
import { I80F48 } from './fixednum';

export function makeInitMerpsGroupInstruction(
  programId: PublicKey,
  merpsGroupPk: PublicKey,
  signerKey: PublicKey,
  payerPk: PublicKey,
  quoteMintPk: PublicKey,
  quoteVaultPk: PublicKey,
  quoteNodeBankPk: PublicKey,
  quoteRootBankPk: PublicKey,
  merpsCachePk: PublicKey,
  dexProgramPk: PublicKey,

  signerNonce: BN,
  validInterval: BN,
): TransactionInstruction {
  const keys = [
    { isSigner: false, isWritable: true, pubkey: merpsGroupPk },
    { isSigner: false, isWritable: false, pubkey: signerKey },
    { isSigner: true, isWritable: false, pubkey: payerPk },
    { isSigner: false, isWritable: false, pubkey: quoteMintPk },
    { isSigner: false, isWritable: true, pubkey: quoteVaultPk },
    { isSigner: false, isWritable: true, pubkey: quoteNodeBankPk },
    { isSigner: false, isWritable: true, pubkey: quoteRootBankPk },
    { isSigner: false, isWritable: true, pubkey: merpsCachePk },
    { isSigner: false, isWritable: false, pubkey: dexProgramPk },
  ];

  const data = encodeMerpsInstruction({
    InitMerpsGroup: {
      signerNonce,
      validInterval,
    },
  });

  return new TransactionInstruction({
    keys,
    data,
    programId: programId,
  });
}

export function makeInitMerpsAccountInstruction(
  programId: PublicKey,
  merpsGroupPk: PublicKey,
  merpsAccountPk: PublicKey,
  ownerPk: PublicKey,
): TransactionInstruction {
  const keys = [
    { isSigner: false, isWritable: false, pubkey: merpsGroupPk },
    { isSigner: false, isWritable: true, pubkey: merpsAccountPk },
    { isSigner: true, isWritable: false, pubkey: ownerPk },
  ];

  const data = encodeMerpsInstruction({ InitMerpsAccount: {} });
  return new TransactionInstruction({
    keys,
    data,
    programId,
  });
}

export function makeTestMultiTxInstruction(
  programId: PublicKey,
  merpsGroup: PublicKey,
  index: BN,
): TransactionInstruction {
  const keys = [
    { isSigner: false, isWritable: true, pubkey: merpsGroup },
    { isSigner: false, isWritable: false, pubkey: SYSVAR_CLOCK_PUBKEY },
  ];

  const data = encodeMerpsInstruction({
    TestMultiTx: { index },
  });

  return new TransactionInstruction({ keys, data, programId });
}

export function makePlacePerpOrderInstruction(): TransactionInstruction {
  throw new Error('Not Implemented');
}

export function makeWithdrawInstruction(
  programId: PublicKey,
  merpsGroupPk: PublicKey,
  merpsAccountPk: PublicKey,
  walletPk: PublicKey,
  merpsCachePk: PublicKey,
  rootBankPk: PublicKey,
  nodeBankPk: PublicKey,
  vaultPk: PublicKey,
  tokenAccPk: PublicKey,
  signerKey: PublicKey,
  openOrders: PublicKey[],

  nativeQuantity: BN,
  allowBorrow: boolean,
): TransactionInstruction {
  const withdrawKeys = [
    { isSigner: false, isWritable: false, pubkey: merpsGroupPk },
    { isSigner: false, isWritable: true, pubkey: merpsAccountPk },
    { isSigner: true, isWritable: false, pubkey: walletPk },
    { isSigner: false, isWritable: false, pubkey: merpsCachePk },
    { isSigner: false, isWritable: false, pubkey: rootBankPk },
    { isSigner: false, isWritable: true, pubkey: nodeBankPk },
    { isSigner: false, isWritable: true, pubkey: vaultPk },
    { isSigner: false, isWritable: true, pubkey: tokenAccPk },
    { isSigner: false, isWritable: false, pubkey: signerKey },
    { isSigner: false, isWritable: false, pubkey: TOKEN_PROGRAM_ID },
    ...openOrders.map((pubkey) => ({
      isSigner: false,
      isWritable: false,
      pubkey,
    })),
  ];
  const withdrawData = encodeMerpsInstruction({
    Withdraw: { quantity: nativeQuantity, allowBorrow },
  });
  return new TransactionInstruction({
    keys: withdrawKeys,
    data: withdrawData,
    programId,
  });
}

export function makeSettleFundsInstruction(
  programId: PublicKey,
  merpsGroupPk: PublicKey,
  ownerPk: PublicKey,
  merpsAccountPk: PublicKey,
  dexProgramId: PublicKey,
  spotMarketPk: PublicKey,
  openOrdersPk: PublicKey,
  signerKey: PublicKey,
  spotMarketBaseVaultPk: PublicKey,
  spotMarketQuoteVaultPk: PublicKey,
  baseRootBankPk: PublicKey,
  baseNodeBankPk: PublicKey,
  quoteRootBankPk: PublicKey,
  quoteNodeBankPk: PublicKey,
  baseVaultPk: PublicKey,
  quoteVaultPk: PublicKey,
  dexSignerKey: PublicKey,
): TransactionInstruction {
  const keys = [
    { isSigner: false, isWritable: false, pubkey: merpsGroupPk },
    { isSigner: true, isWritable: false, pubkey: ownerPk },
    { isSigner: false, isWritable: true, pubkey: merpsAccountPk },
    { isSigner: false, isWritable: false, pubkey: dexProgramId },
    { isSigner: false, isWritable: true, pubkey: spotMarketPk },
    { isSigner: false, isWritable: true, pubkey: openOrdersPk },
    { isSigner: false, isWritable: false, pubkey: signerKey },
    { isSigner: false, isWritable: true, pubkey: spotMarketBaseVaultPk },
    { isSigner: false, isWritable: true, pubkey: spotMarketQuoteVaultPk },
    { isSigner: false, isWritable: false, pubkey: baseRootBankPk },
    { isSigner: false, isWritable: true, pubkey: baseNodeBankPk },
    { isSigner: false, isWritable: false, pubkey: quoteRootBankPk },
    { isSigner: false, isWritable: true, pubkey: quoteNodeBankPk },
    { isSigner: false, isWritable: true, pubkey: baseVaultPk },
    { isSigner: false, isWritable: true, pubkey: quoteVaultPk },
    { isSigner: false, isWritable: false, pubkey: dexSignerKey },
    { isSigner: false, isWritable: false, pubkey: TOKEN_PROGRAM_ID },
  ];
  const data = encodeMerpsInstruction({ SettleFunds: {} });

  return new TransactionInstruction({ keys, data, programId });
}

export function makeCancelOrderInstruction(
  programId: PublicKey,
  merpsGroupPk: PublicKey,
  ownerPk: PublicKey,
  merpsAccountPk: PublicKey,
  dexProgramId: PublicKey,
  spotMarketPk: PublicKey,
  bidsPk: PublicKey,
  asksPk: PublicKey,
  openOrdersPk: PublicKey,
  signerKey: PublicKey,
  eventQueuePk: PublicKey,
  order: Order,
): TransactionInstruction {
  const keys = [
    { isSigner: false, isWritable: true, pubkey: merpsGroupPk },
    { isSigner: true, isWritable: false, pubkey: ownerPk },
    { isSigner: false, isWritable: true, pubkey: merpsAccountPk },
    { isSigner: false, isWritable: false, pubkey: dexProgramId },
    { isSigner: false, isWritable: false, pubkey: spotMarketPk },
    { isSigner: false, isWritable: true, pubkey: bidsPk },
    { isSigner: false, isWritable: true, pubkey: asksPk },
    { isSigner: false, isWritable: true, pubkey: openOrdersPk },
    { isSigner: false, isWritable: false, pubkey: signerKey },
    { isSigner: false, isWritable: true, pubkey: eventQueuePk },
  ];

  const data = encodeMerpsInstruction({
    CancelOrder: {
      side: order.side,
      orderId: order.orderId,
    },
  });
  return new TransactionInstruction({ keys, data, programId });
}

export function makeDepositInstruction(
  programId: PublicKey,
  merpsGroupPk: PublicKey,
  ownerPk: PublicKey,
  merpsAccountPk: PublicKey,
  rootBankPk: PublicKey,
  nodeBankPk: PublicKey,
  vaultPk: PublicKey,
  tokenAccPk: PublicKey,

  nativeQuantity: BN,
): TransactionInstruction {
  const keys = [
    { isSigner: false, isWritable: false, pubkey: merpsGroupPk },
    { isSigner: false, isWritable: true, pubkey: merpsAccountPk },
    { isSigner: true, isWritable: false, pubkey: ownerPk },
    { isSigner: false, isWritable: false, pubkey: rootBankPk },
    { isSigner: false, isWritable: true, pubkey: nodeBankPk },
    { isSigner: false, isWritable: true, pubkey: vaultPk },
    { isSigner: false, isWritable: false, pubkey: TOKEN_PROGRAM_ID },
    { isSigner: false, isWritable: true, pubkey: tokenAccPk },
  ];
  const data = encodeMerpsInstruction({
    Deposit: { quantity: nativeQuantity },
  });

  return new TransactionInstruction({
    keys,
    data,
    programId,
  });
}

export function makeCacheRootBankInstruction(
  programId: PublicKey,
  merpsGroupPk: PublicKey,
  merpsCachePk: PublicKey,
  rootBanks: PublicKey[],
): TransactionInstruction {
  const keys = [
    { isSigner: false, isWritable: false, pubkey: merpsGroupPk },
    { isSigner: false, isWritable: true, pubkey: merpsCachePk },
    ...rootBanks.map((pubkey) => ({
      isSigner: false,
      isWritable: true,
      pubkey,
    })),
  ];

  const data = encodeMerpsInstruction({
    CacheRootBanks: {},
  });

  return new TransactionInstruction({
    keys,
    data,
    programId,
  });
}

export function makeCachePricesInstruction(
  programId: PublicKey,
  merpsGroupPk: PublicKey,
  merpsCachePk: PublicKey,
  oracles: PublicKey[],
): TransactionInstruction {
  const keys = [
    { isSigner: false, isWritable: false, pubkey: merpsGroupPk },
    { isSigner: false, isWritable: true, pubkey: merpsCachePk },
    ...oracles.map((pubkey) => ({
      isSigner: false,
      isWritable: false,
      pubkey,
    })),
  ];

  const data = encodeMerpsInstruction({
    CachePrices: {},
  });

  return new TransactionInstruction({
    keys,
    data,
    programId,
  });
}

export function makeAddSpotMarketInstruction(
  programId: PublicKey,
  merpsGroupPk: PublicKey,
  spotMarketPk: PublicKey,
  serumDexPk: PublicKey,
  mintPk: PublicKey,
  nodeBankPk: PublicKey,
  vaultPk: PublicKey,
  rootBankPk: PublicKey,
  adminPk: PublicKey,

  marketIndex: BN,
  maintLeverage: I80F48,
  initLeverage: I80F48,
): TransactionInstruction {
  const keys = [
    { isSigner: false, isWritable: true, pubkey: merpsGroupPk },
    { isSigner: false, isWritable: false, pubkey: spotMarketPk },
    { isSigner: false, isWritable: false, pubkey: serumDexPk },
    { isSigner: false, isWritable: false, pubkey: mintPk },
    { isSigner: false, isWritable: true, pubkey: nodeBankPk },
    { isSigner: false, isWritable: false, pubkey: vaultPk },
    { isSigner: false, isWritable: true, pubkey: rootBankPk },
    { isSigner: true, isWritable: false, pubkey: adminPk },
  ];

  const data = encodeMerpsInstruction({
    AddSpotMarket: {
<<<<<<< HEAD
      marketIndex: new BN(marketIndex),
      maintLeverage,
      initLeverage,
=======
      marketIndex,
      maintLeverage: maintLeverage.getInternalValue(),
      initLeverage: initLeverage.getInternalValue(),
>>>>>>> c973b23c
    },
  });

  return new TransactionInstruction({
    keys,
    data,
    programId,
  });
}

export function makeAddToBasketInstruction(
  programId: PublicKey,
  merpsGroupPk: PublicKey,
  merpsAccountPk: PublicKey,
  ownerPk: PublicKey,
  marketIndex: BN,
): TransactionInstruction {
  const keys = [
    { isSigner: false, isWritable: false, pubkey: merpsGroupPk },
    { isSigner: false, isWritable: true, pubkey: merpsAccountPk },
    { isSigner: true, isWritable: false, pubkey: ownerPk },
  ];

  const data = encodeMerpsInstruction({
    AddToBasket: { marketIndex },
  });

  return new TransactionInstruction({
    keys,
    data,
    programId,
  });
}

export function makePlaceSpotOrderInstruction(
  programId: PublicKey,
  merpsGroupPk: PublicKey,
  merpsAccountPk: PublicKey,
  ownerPk: PublicKey,
  merpsCachePk: PublicKey,
  serumDexPk: PublicKey,
  spotMarketPk: PublicKey,
  bidsPk: PublicKey,
  asksPk: PublicKey,
  requestQueuePk: PublicKey,
  eventQueuePk: PublicKey,
  spotMktBaseVaultPk: PublicKey,
  spotMktQuoteVaultPk: PublicKey,
  baseRootBankPk: PublicKey,
  baseNodeBankPk: PublicKey,
  quoteRootBankPk: PublicKey,
  quoteNodeBankPk: PublicKey,
  quoteVaultPk: PublicKey,
  baseVaultPk: PublicKey,
  signerPk: PublicKey,
  dexSignerPk: PublicKey,
  openOrders: PublicKey[],

  side: 'buy' | 'sell',
  limitPrice: BN,
  maxBaseQuantity: BN,
  maxQuoteQuantity: BN,
  selfTradeBehavior: string,
  orderType?: 'limit' | 'ioc' | 'postOnly',
): TransactionInstruction {
  const keys = [
    { isSigner: false, isWritable: false, pubkey: merpsGroupPk },
    { isSigner: false, isWritable: true, pubkey: merpsAccountPk },
    { isSigner: true, isWritable: false, pubkey: ownerPk },
    { isSigner: false, isWritable: false, pubkey: merpsCachePk },
    { isSigner: false, isWritable: false, pubkey: serumDexPk },
    { isSigner: false, isWritable: true, pubkey: spotMarketPk },
    { isSigner: false, isWritable: true, pubkey: bidsPk },
    { isSigner: false, isWritable: true, pubkey: asksPk },
    { isSigner: false, isWritable: true, pubkey: requestQueuePk },
    { isSigner: false, isWritable: true, pubkey: eventQueuePk },
    { isSigner: false, isWritable: true, pubkey: spotMktBaseVaultPk },
    { isSigner: false, isWritable: true, pubkey: spotMktQuoteVaultPk },
    { isSigner: false, isWritable: false, pubkey: baseRootBankPk },
    { isSigner: false, isWritable: true, pubkey: baseNodeBankPk },
    { isSigner: false, isWritable: true, pubkey: quoteRootBankPk },
    { isSigner: false, isWritable: true, pubkey: quoteNodeBankPk },
    { isSigner: false, isWritable: true, pubkey: quoteVaultPk },
    { isSigner: false, isWritable: true, pubkey: baseVaultPk },
    { isSigner: false, isWritable: false, pubkey: TOKEN_PROGRAM_ID },
    { isSigner: false, isWritable: false, pubkey: signerPk },
    { isSigner: false, isWritable: false, pubkey: SYSVAR_RENT_PUBKEY },
    { isSigner: false, isWritable: false, pubkey: dexSignerPk },
    ...openOrders.map((pubkey) => ({
      isSigner: false,
      isWritable: true,
      pubkey,
    })),
  ];

  const data = encodeMerpsInstruction({
    PlaceSpotOrder: {
      side,
      limitPrice,
      maxBaseQuantity,
      maxQuoteQuantity,
      selfTradeBehavior,
      orderType,
      limit: 65535,
    },
  });

  return new TransactionInstruction({
    keys,
    data,
    programId,
  });
}

export function makeUpdateRootBankInstruction(
  programId: PublicKey,
  merpsGroupPk: PublicKey,
  rootBankPk: PublicKey,
  nodeBanks: PublicKey[],
): TransactionInstruction {
  const keys = [
    { isSigner: false, isWritable: false, pubkey: merpsGroupPk },
    { isSigner: false, isWritable: true, pubkey: rootBankPk },
    ...nodeBanks.map((pubkey) => ({
      isSigner: false,
      isWritable: true,
      pubkey,
    })),
  ];

  const data = encodeMerpsInstruction({
    UpdateRootBank: {},
  });

  return new TransactionInstruction({
    keys,
    data,
    programId,
  });
}

export function makeAddOracleInstruction(
  programId: PublicKey,
  merpsGroupPk: PublicKey,
  oraclePk: PublicKey,
  adminPk: PublicKey,
): TransactionInstruction {
  const keys = [
    { isSigner: false, isWritable: true, pubkey: merpsGroupPk },
    { isSigner: false, isWritable: false, pubkey: oraclePk },
    { isSigner: true, isWritable: false, pubkey: adminPk },
  ];
  const data = encodeMerpsInstruction({ AddOracle: {} });

  return new TransactionInstruction({
    keys,
    data,
    programId,
  });
}

export function makeSetOracleInstruction(
  programId: PublicKey,
  merpsGroupPk: PublicKey,
  oraclePk: PublicKey,
  adminPk: PublicKey,
  price: I80F48,
): TransactionInstruction {
  const keys = [
    { isSigner: false, isWritable: true, pubkey: merpsGroupPk },
    { isSigner: false, isWritable: true, pubkey: oraclePk },
    { isSigner: true, isWritable: false, pubkey: adminPk },
  ];
  const data = encodeMerpsInstruction({
    SetOracle: { price },
  });

  return new TransactionInstruction({
    keys,
    data,
    programId,
  });
}

export function makeAddPerpMarketInstruction(
  programId: PublicKey,
  merpsGroupPk: PublicKey,
  perpMarketPk: PublicKey,
  eventQueuePk: PublicKey,
  bidsPk: PublicKey,
  asksPk: PublicKey,
  adminPk: PublicKey,
  marketIndex: BN,
  maintLeverage: I80F48,
  initLeverage: I80F48,
  baseLotSize: BN,
  quoteLotSize: BN,
): TransactionInstruction {
  const keys = [
    { isSigner: false, isWritable: true, pubkey: merpsGroupPk },
    { isSigner: false, isWritable: true, pubkey: perpMarketPk },
    { isSigner: false, isWritable: true, pubkey: eventQueuePk },
    { isSigner: false, isWritable: true, pubkey: bidsPk },
    { isSigner: false, isWritable: true, pubkey: asksPk },
    { isSigner: true, isWritable: false, pubkey: adminPk },
  ];
  const data = encodeMerpsInstruction({
    AddPerpMarket: {
      marketIndex,
      maintLeverage,
      initLeverage,
      baseLotSize,
      quoteLotSize,
    },
  });

  return new TransactionInstruction({
    keys,
    data,
    programId,
  });
}<|MERGE_RESOLUTION|>--- conflicted
+++ resolved
@@ -329,15 +329,9 @@
 
   const data = encodeMerpsInstruction({
     AddSpotMarket: {
-<<<<<<< HEAD
-      marketIndex: new BN(marketIndex),
+      marketIndex,
       maintLeverage,
       initLeverage,
-=======
-      marketIndex,
-      maintLeverage: maintLeverage.getInternalValue(),
-      initLeverage: initLeverage.getInternalValue(),
->>>>>>> c973b23c
     },
   });
 
