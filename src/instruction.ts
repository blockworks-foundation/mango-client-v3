--- conflicted
+++ resolved
@@ -1956,7 +1956,6 @@
   });
 }
 
-<<<<<<< HEAD
 export function makeCreateMangoAccountInstruction(
   programId: PublicKey,
   mangoGroupPk: PublicKey,
@@ -1997,8 +1996,13 @@
   const data = encodeMangoInstruction({
     UpgradeMangoAccountV0V1: {},
   });
-
-=======
+  return new TransactionInstruction({
+    keys,
+    data,
+    programId,
+  });
+}
+
 export function makeChangeMaxMangoAccountsInstruction(
   programId: PublicKey,
   mangoGroupPk: PublicKey,
@@ -2015,7 +2019,6 @@
       maxMangoAccounts,
     },
   });
->>>>>>> fd278488
   return new TransactionInstruction({
     keys,
     data,
