import * as os from 'os';
import * as fs from 'fs';
import { MangoClient } from './client';
import { Account, Commitment, Connection } from '@solana/web3.js';
import configFile from './ids.json';
import { Config, getMarketByBaseSymbolAndKind, GroupConfig } from './config';
import { Market } from '@project-serum/serum';
import BN from 'bn.js';
<<<<<<< HEAD
=======
import { ZERO_BN } from './utils';
>>>>>>> d3aba25a

function readKeypair() {
  return JSON.parse(
    process.env.KEYPAIR ||
      fs.readFileSync(os.homedir() + '/.config/solana/devnet.json', 'utf-8'),
  );
}

async function examplePerp() {
  // setup client
  const config = new Config(configFile);
  const groupConfig = config.getGroup(
    'devnet',
    'mango_test_v2.2',
  ) as GroupConfig;
  const connection = new Connection(
    'https://api.devnet.solana.com',
    'processed' as Commitment,
  );
  const client = new MangoClient(connection, groupConfig.mangoProgramId);

  // load group & market
  const perpMarketConfig = getMarketByBaseSymbolAndKind(
    groupConfig,
    'BTC',
    'perp',
  );
  const mangoGroup = await client.getMangoGroup(groupConfig.publicKey);
  const perpMarket = await mangoGroup.loadPerpMarket(
    connection,
    perpMarketConfig.marketIndex,
    perpMarketConfig.baseDecimals,
    perpMarketConfig.quoteDecimals,
  );

  // Fetch orderbooks
  const bids = await perpMarket.loadBids(connection);
  const asks = await perpMarket.loadAsks(connection);

  // L2 orderbook data
  for (const [price, size] of bids.getL2(20)) {
    console.log(price, size);
  }

  // L3 orderbook data
  for (const order of asks) {
    console.log(
      order.owner.toBase58(),
      order.orderId.toString('hex'),
      order.price,
      order.size,
      order.side, // 'buy' or 'sell'
    );
  }

  // Place order
  const owner = new Account(readKeypair());
  const mangoAccount = (
    await client.getMarginAccountsForOwner(mangoGroup, owner.publicKey)
  )[0];
  await client.placePerpOrder(
    mangoGroup,
    mangoAccount,
    mangoGroup.mangoCache,
    perpMarket,
    owner,
    'buy', // or 'sell'
    39000,
    0.0001,
    'limit',
  ); // or 'ioc' or 'postOnly'

  // retrieve open orders for account
  const openOrders = await perpMarket.loadOrdersForAccount(
    connection,
    mangoAccount,
  );

  // cancel orders
  for (const order of openOrders) {
    await client.cancelPerpOrder(
      mangoGroup,
      mangoAccount,
      owner,
      perpMarket,
      order,
    );
  }

  // Retrieve fills
  for (const fill of await perpMarket.loadFills(connection)) {
    console.log(
      fill.maker.toBase58(),
      fill.taker.toBase58(),
      fill.price,
      fill.quantity,
    );
  }
}

async function exampleSpot() {
  // setup client
  const config = new Config(configFile);
  const groupConfig = config.getGroup(
    'devnet',
    'mango_test_v2.2',
  ) as GroupConfig;
  const connection = new Connection(
    'https://api.devnet.solana.com',
    'processed' as Commitment,
  );
  const client = new MangoClient(connection, groupConfig.mangoProgramId);

  // load group & market
  const spotMarketConfig = getMarketByBaseSymbolAndKind(
    groupConfig,
    'BTC',
    'spot',
  );
  const mangoGroup = await client.getMangoGroup(groupConfig.publicKey);
  const spotMarket = await Market.load(
    connection,
    spotMarketConfig.publicKey,
    undefined,
    groupConfig.serumProgramId,
  );

  // Fetch orderbooks
  const bids = await spotMarket.loadBids(connection);
  const asks = await spotMarket.loadAsks(connection);

  // L2 orderbook data
  for (const [price, size] of bids.getL2(20)) {
    console.log(price, size);
  }

  // L3 orderbook data
  for (const order of asks) {
    console.log(
      order.openOrdersAddress.toBase58(),
      order.orderId.toString('hex'),
      order.price,
      order.size,
      order.side, // 'buy' or 'sell'
    );
  }

  // Place order
  const owner = new Account(readKeypair());
  const mangoAccount = (
    await client.getMarginAccountsForOwner(mangoGroup, owner.publicKey)
  )[0];
  await client.placeSpotOrder(
    mangoGroup,
    mangoAccount,
    mangoGroup.mangoCache,
    spotMarket,
    owner,
    'buy', // or 'sell'
    41000,
    0.0001,
    'limit',
  ); // or 'ioc' or 'postOnly'

  // retrieve open orders for account
  const openOrders = await spotMarket.loadOrdersForOwner(
    connection,
    mangoAccount.publicKey,
  );

  // cancel orders
  for (const order of openOrders) {
    await client.cancelSpotOrder(
      mangoGroup,
      mangoAccount,
      owner,
      spotMarket,
      order,
    );
  }

  // Retrieve fills
  for (const fill of await spotMarket.loadFills(connection)) {
    console.log(
      fill.openOrders.toBase58(),
      fill.eventFlags.maker ? 'maker' : 'taker',
      fill.size * (fill.side === 'buy' ? 1 : -1),
      spotMarket.quoteSplSizeToNumber(
        fill.side === 'buy'
          ? fill.nativeQuantityPaid
          : fill.nativeQuantityReleased,
      ),
    );
  }

  // Settle funds
  for (const openOrders of await mangoAccount.loadOpenOrders(
    connection,
    groupConfig.serumProgramId,
  )) {
    if (!openOrders) continue;

    if (
      openOrders.baseTokenFree.gt(ZERO_BN) ||
      openOrders.quoteTokenFree.gt(ZERO_BN)
    ) {
      await client.settleFunds(mangoGroup, mangoAccount, owner, spotMarket);
    }
  }
}

examplePerp();
exampleSpot();<|MERGE_RESOLUTION|>--- conflicted
+++ resolved
@@ -6,10 +6,7 @@
 import { Config, getMarketByBaseSymbolAndKind, GroupConfig } from './config';
 import { Market } from '@project-serum/serum';
 import BN from 'bn.js';
-<<<<<<< HEAD
-=======
 import { ZERO_BN } from './utils';
->>>>>>> d3aba25a
 
 function readKeypair() {
   return JSON.parse(
