--- conflicted
+++ resolved
@@ -974,10 +974,6 @@
     orderType?: 'limit' | 'ioc' | 'postOnly' | 'market',
     clientOrderId = 0,
     bookSideInfo?: AccountInfo<Buffer>, // ask if side === bid, bids if side === ask; if this is given; crank instruction is added
-<<<<<<< HEAD
-    preSendCallback?: any,
-=======
->>>>>>> a1d1b127
     reduceOnly?: boolean,
   ): Promise<TransactionSignature> {
     const marketIndex = mangoGroup.getPerpMarketIndex(perpMarket.publicKey);
