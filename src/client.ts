--- conflicted
+++ resolved
@@ -136,20 +136,9 @@
   TOKEN_PROGRAM_ID,
 } from '@solana/spl-token';
 import MangoGroup from './MangoGroup';
-<<<<<<< HEAD
 import { makeCreateSpotOpenOrdersInstruction } from './instruction';
 import { ReferrerIdRecord, ReferrerIdRecordLayout } from './layout';
-=======
-import {
-  makeCreateSpotOpenOrdersInstruction,
-  MangoError,
-  ReferrerIdRecord,
-  ReferrerIdRecordLayout,
-  TimeoutError,
-  U64_MAX_BN,
-} from '.';
 import * as bs58 from 'bs58';
->>>>>>> aed039dc
 
 /**
  * Get the current epoch timestamp in seconds with microsecond precision
