--- conflicted
+++ resolved
@@ -1,17 +1,4 @@
 import {
-<<<<<<< HEAD
-	AccountInfo,
-	Commitment,
-	Connection,
-	Keypair,
-	LAMPORTS_PER_SOL,
-	PublicKey,
-	SimulatedTransactionResponse,
-	SystemProgram,
-	Transaction,
-	TransactionConfirmationStatus,
-	TransactionSignature,
-=======
   AccountInfo,
   BlockhashWithExpiryBlockHeight,
   Commitment,
@@ -26,27 +13,10 @@
   Transaction,
   TransactionConfirmationStatus,
   TransactionSignature,
->>>>>>> 8951e86b
 } from '@solana/web3.js';
 import BN from 'bn.js';
 import fetch from 'cross-fetch';
 import {
-<<<<<<< HEAD
-	createAccountInstruction,
-	createSignerKeyAndNonce,
-	createTokenAccountInstructions,
-	getFilteredProgramAccounts,
-	getMultipleAccounts,
-	I64_MAX_BN,
-	nativeToUi,
-	promiseNull,
-	promiseUndef,
-	simulateTransaction,
-	sleep,
-	uiToNative,
-	ZERO_BN,
-	zeroKey,
-=======
   createAccountInstruction,
   createSignerKeyAndNonce,
   createTokenAccountInstructions,
@@ -65,7 +35,6 @@
   ZERO_BN,
   zeroKey,
   MAXIMUM_NUMBER_OF_BLOCKS_FOR_TRANSACTION,
->>>>>>> 8951e86b
 } from './utils/utils';
 import {
 	AssetType,
@@ -89,66 +58,6 @@
 import PerpMarket from './PerpMarket';
 import RootBank from './RootBank';
 import {
-<<<<<<< HEAD
-	makeAddMangoAccountInfoInstruction,
-	makeAddOracleInstruction,
-	makeAddPerpMarketInstruction,
-	makeAddPerpTriggerOrderInstruction,
-	makeAddSpotMarketInstruction,
-	makeCachePerpMarketsInstruction,
-	makeCachePricesInstruction,
-	makeCacheRootBankInstruction,
-	makeCancelAllPerpOrdersInstruction,
-	makeCancelPerpOrderInstruction,
-	makeCancelPerpOrdersSideInstruction,
-	makeCancelSpotOrderInstruction,
-	makeChangePerpMarketParams2Instruction,
-	makeChangePerpMarketParamsInstruction,
-	makeChangeReferralFeeParamsInstruction,
-	makeChangeSpotMarketParamsInstruction,
-	makeCloseAdvancedOrdersInstruction,
-	makeCloseMangoAccountInstruction,
-	makeCloseSpotOpenOrdersInstruction,
-	makeConsumeEventsInstruction,
-	makeCreateDustAccountInstruction,
-	makeCreateMangoAccountInstruction,
-	makeCreatePerpMarketInstruction,
-	makeDepositInstruction,
-	makeDepositMsrmInstruction,
-	makeExecutePerpTriggerOrderInstruction,
-	makeForceCancelPerpOrdersInstruction,
-	makeForceCancelSpotOrdersInstruction,
-	makeInitAdvancedOrdersInstruction,
-	makeInitMangoAccountInstruction,
-	makeInitMangoGroupInstruction,
-	makeInitSpotOpenOrdersInstruction,
-	makeLiquidatePerpMarketInstruction,
-	makeLiquidateTokenAndPerpInstruction,
-	makeLiquidateTokenAndTokenInstruction,
-	makePlacePerpOrder2Instruction,
-	makePlacePerpOrderInstruction,
-	makePlaceSpotOrder2Instruction,
-	makePlaceSpotOrderInstruction,
-	makeRedeemMngoInstruction,
-	makeRegisterReferrerIdInstruction,
-	makeRemoveAdvancedOrderInstruction,
-	makeResolveDustInstruction,
-	makeResolvePerpBankruptcyInstruction,
-	makeResolveTokenBankruptcyInstruction,
-	makeSetDelegateInstruction,
-	makeSetGroupAdminInstruction,
-	makeSetOracleInstruction,
-	makeSetReferrerMemoryInstruction,
-	makeSettleFeesInstruction,
-	makeSettleFundsInstruction,
-	makeSettlePnlInstruction,
-	makeUpdateFundingInstruction,
-	makeUpdateMarginBasketInstruction,
-	makeUpdateRootBankInstruction,
-	makeUpgradeMangoAccountV0V1Instruction,
-	makeWithdrawInstruction,
-	makeWithdrawMsrmInstruction,
-=======
   makeAddMangoAccountInfoInstruction,
   makeAddOracleInstruction,
   makeAddPerpMarketInstruction,
@@ -208,7 +117,6 @@
   makeWithdrawInstruction,
   makeWithdrawMsrmInstruction,
   makeCancelAllSpotOrdersInstruction,
->>>>>>> 8951e86b
 } from './instruction';
 import {
 	getFeeRates,
@@ -219,15 +127,9 @@
 import {I80F48, ONE_I80F48, ZERO_I80F48} from './utils/fixednum';
 import {Order} from '@project-serum/serum/lib/market';
 
-<<<<<<< HEAD
-import {PerpOrderType, BlockhashTimes, Payer} from './utils/types';
-import {adapterHasSignAllTransactions} from './utils/adapterTypes';
-import {BookSide, PerpOrder} from './book';
-=======
 import { PerpOrderType, Payer } from './utils/types';
 import { adapterHasSignAllTransactions } from './utils/adapterTypes';
 import { BookSide, PerpOrder } from './book';
->>>>>>> 8951e86b
 import {
 	closeAccount,
 	initializeAccount,
@@ -239,20 +141,9 @@
 	TOKEN_PROGRAM_ID,
 } from '@solana/spl-token';
 import MangoGroup from './MangoGroup';
-<<<<<<< HEAD
-import {
-	makeCreateSpotOpenOrdersInstruction,
-	MangoError,
-	ReferrerIdRecord,
-	ReferrerIdRecordLayout,
-	TimeoutError,
-	U64_MAX_BN,
-} from '.';
-=======
 import { makeCreateSpotOpenOrdersInstruction } from './instruction';
 import { ReferrerIdRecord, ReferrerIdRecordLayout } from './layout';
 import * as bs58 from 'bs58';
->>>>>>> 8951e86b
 
 /**
  * Get the current epoch timestamp in seconds with microsecond precision
@@ -274,4961 +165,6 @@
  * @param opts An object used to configure the MangoClient. Accepts a postSendTxCallback
  */
 export class MangoClient {
-<<<<<<< HEAD
-	connection: Connection;
-	programId: PublicKey;
-	lastSlot: number;
-	recentBlockhash: string;
-	recentBlockhashTime: number;
-	maxStoredBlockhashes: number;
-	timeout: number | null;
-	// The commitment level used when fetching recentBlockHash
-	blockhashCommitment: Commitment;
-	postSendTxCallback?: ({txid: string}) => void;
-
-	constructor(
-		connection: Connection,
-		programId: PublicKey,
-		opts: {
-			postSendTxCallback?: ({txid}: {txid: string}) => void;
-			maxStoredBlockhashes?: number;
-			blockhashCommitment?: Commitment;
-		} = {},
-	) {
-		this.connection = connection;
-		this.programId = programId;
-		this.lastSlot = 0;
-		this.recentBlockhash = '';
-		this.recentBlockhashTime = 0;
-		this.maxStoredBlockhashes = opts?.maxStoredBlockhashes || 7;
-		this.blockhashCommitment = opts?.blockhashCommitment || 'confirmed';
-		this.timeout = null;
-		if (opts.postSendTxCallback) {
-			this.postSendTxCallback = opts.postSendTxCallback;
-		}
-	}
-
-	async sendTransactions(
-		transactions: Transaction[],
-		payer: Payer,
-		additionalSigners: Keypair[],
-		timeout: number | null = null,
-		confirmLevel: TransactionConfirmationStatus = 'confirmed',
-	): Promise<TransactionSignature[]> {
-		return await Promise.all(
-			transactions.map((tx) =>
-				this.sendTransaction(
-					tx,
-					payer,
-					additionalSigners,
-					timeout,
-					confirmLevel,
-				),
-			),
-		);
-	}
-
-	async signTransaction({transaction, payer, signers}) {
-		const now = getUnixTs();
-		let blockhash;
-		// Get new blockhash if stored blockhash more than 70 seconds old
-		if (this.recentBlockhashTime && now < this.recentBlockhashTime + 70) {
-			blockhash = this.recentBlockhash;
-		} else {
-			blockhash = (
-				await this.connection.getRecentBlockhash(this.blockhashCommitment)
-			).blockhash;
-		}
-		transaction.recentBlockhash = blockhash;
-		// transaction.setSigners(payer.publicKey, ...signers.map((s) => s.publicKey));
-		transaction.feePayer = payer.publicKey
-		if (signers.length > 0) {
-			transaction.partialSign(...signers);
-		}
-
-		if (payer?.connected) {
-			console.log('signing as wallet', payer.publicKey);
-			return await payer.signTransaction(transaction);
-		} else {
-			transaction.sign(...[payer].concat(signers));
-		}
-	}
-
-	async signTransactions({
-		transactionsAndSigners,
-		payer,
-	}: {
-		transactionsAndSigners: {
-			transaction: Transaction;
-			signers?: Array<Keypair>;
-		}[];
-		payer: Payer;
-	}) {
-		const now = getUnixTs();
-		let blockhash;
-		// Get new blockhash if stored blockhash more than 70 seconds old
-		if (this.recentBlockhashTime && now < this.recentBlockhashTime + 70) {
-			blockhash = this.recentBlockhash;
-		} else {
-			blockhash = (
-				await this.connection.getRecentBlockhash(this.blockhashCommitment)
-			).blockhash;
-		}
-		transactionsAndSigners.forEach(({transaction, signers = []}) => {
-			transaction.recentBlockhash = blockhash;
-			transaction.setSigners(
-				payer.publicKey,
-				...signers.map((s) => s.publicKey),
-			);
-			if (signers?.length > 0) {
-				transaction.partialSign(...signers);
-			}
-		});
-		if (adapterHasSignAllTransactions(payer)) {
-			return await payer.signAllTransactions(
-				transactionsAndSigners.map(({transaction}) => transaction),
-			);
-		} else {
-			transactionsAndSigners.forEach(({transaction, signers}) => {
-				// @ts-ignore
-				transaction.sign(...[payer].concat(signers));
-			});
-			return transactionsAndSigners.map((t) => t.transaction);
-		}
-	}
-
-	// TODO - switch Account to Keypair and switch off setSigners due to deprecated
-	/**
-	 * Send a transaction using the Solana Web3.js connection on the mango client
-	 *
-	 * @param transaction
-	 * @param payer
-	 * @param additionalSigners
-	 * @param timeout Retries sending the transaction and trying to confirm it until the given timeout. Defaults to 30000ms. Passing null will disable the transaction confirmation check and always return success.
-	 */
-	async sendTransaction(
-		transaction: Transaction,
-		payer: Payer,
-		additionalSigners: Keypair[],
-		timeout: number | null = 30000,
-		confirmLevel: TransactionConfirmationStatus = 'processed',
-	): Promise<TransactionSignature> {
-		await this.signTransaction({
-			transaction,
-			payer,
-			signers: additionalSigners,
-		});
-
-		const rawTransaction = transaction.serialize();
-		const startTime = getUnixTs();
-
-		const txid: TransactionSignature = await this.connection.sendRawTransaction(
-			rawTransaction,
-			{skipPreflight: true},
-		);
-
-		if (this.postSendTxCallback) {
-			try {
-				this.postSendTxCallback({txid});
-			} catch (e) {
-				console.log(`postSendTxCallback error ${e}`);
-			}
-		}
-
-		if (this.timeout) {
-			timeout = this.timeout < 0 ? timeout : this.timeout * 1000;
-		}
-		if (!timeout) return txid;
-
-		console.log(
-			'Started awaiting confirmation for',
-			txid,
-			'size:',
-			rawTransaction.length,
-		);
-
-		let done = false;
-
-		let retrySleep = 2000;
-		(async () => {
-			// TODO - make sure this works well on mainnet
-			while (!done && getUnixTs() - startTime < timeout / 1000) {
-				await sleep(retrySleep);
-				// console.log(new Date().toUTCString(), ' sending tx ', txid);
-				this.connection.sendRawTransaction(rawTransaction, {
-					skipPreflight: true,
-				});
-			}
-			if (retrySleep <= 8000) {
-				retrySleep = retrySleep * 2;
-			}
-		})();
-
-		try {
-			await this.awaitTransactionSignatureConfirmation(
-				txid,
-				timeout,
-				confirmLevel,
-			);
-		} catch (err: any) {
-			if (err.timeout) {
-				throw new TimeoutError({txid});
-			}
-			let simulateResult: SimulatedTransactionResponse | null = null;
-			try {
-				simulateResult = (
-					await simulateTransaction(this.connection, transaction, 'processed')
-				).value;
-			} catch (e) {
-				console.warn('Simulate transaction failed');
-			}
-
-			if (simulateResult && simulateResult.err) {
-				if (simulateResult.logs) {
-					for (let i = simulateResult.logs.length - 1; i >= 0; --i) {
-						const line = simulateResult.logs[i];
-						if (line.startsWith('Program log: ')) {
-							throw new MangoError({
-								message:
-									'Transaction failed: ' + line.slice('Program log: '.length),
-								txid,
-							});
-						}
-					}
-				}
-				throw new MangoError({
-					message: JSON.stringify(simulateResult.err),
-					txid,
-				});
-			}
-			throw new MangoError({message: 'Transaction failed', txid});
-		} finally {
-			done = true;
-		}
-
-		console.log('Latency', txid, getUnixTs() - startTime);
-		return txid;
-	}
-
-	async sendSignedTransaction({
-		signedTransaction,
-		timeout = 30000,
-		confirmLevel = 'processed',
-	}: {
-		signedTransaction: Transaction;
-		timeout?: number;
-		confirmLevel?: TransactionConfirmationStatus;
-	}): Promise<TransactionSignature> {
-		const rawTransaction = signedTransaction.serialize();
-		const startTime = getUnixTs();
-
-		const txid: TransactionSignature = await this.connection.sendRawTransaction(
-			rawTransaction,
-			{
-				skipPreflight: true,
-			},
-		);
-
-		if (this.postSendTxCallback) {
-			try {
-				this.postSendTxCallback({txid});
-			} catch (e) {
-				console.log(`postSendTxCallback error ${e}`);
-			}
-		}
-
-		// console.log('Started awaiting confirmation for', txid);
-
-		let done = false;
-		(async () => {
-			await sleep(500);
-			while (!done && getUnixTs() - startTime < timeout) {
-				this.connection.sendRawTransaction(rawTransaction, {
-					skipPreflight: true,
-				});
-				await sleep(1000);
-			}
-		})();
-		try {
-			await this.awaitTransactionSignatureConfirmation(
-				txid,
-				timeout,
-				confirmLevel,
-			);
-		} catch (err: any) {
-			if (err.timeout) {
-				throw new TimeoutError({txid});
-			}
-			let simulateResult: SimulatedTransactionResponse | null = null;
-			try {
-				simulateResult = (
-					await simulateTransaction(
-						this.connection,
-						signedTransaction,
-						'single',
-					)
-				).value;
-			} catch (e) {
-				console.log('Simulate tx failed');
-			}
-			if (simulateResult && simulateResult.err) {
-				if (simulateResult.logs) {
-					for (let i = simulateResult.logs.length - 1; i >= 0; --i) {
-						const line = simulateResult.logs[i];
-						if (line.startsWith('Program log: ')) {
-							throw new MangoError({
-								message:
-									'Transaction failed: ' + line.slice('Program log: '.length),
-								txid,
-							});
-						}
-					}
-				}
-				throw new MangoError({
-					message: JSON.stringify(simulateResult.err),
-					txid,
-				});
-			}
-			throw new MangoError({message: 'Transaction failed', txid});
-		} finally {
-			done = true;
-		}
-
-		// console.log('Latency', txid, getUnixTs() - startTime);
-		return txid;
-	}
-
-	async awaitTransactionSignatureConfirmation(
-		txid: TransactionSignature,
-		timeout: number,
-		confirmLevel: TransactionConfirmationStatus,
-	) {
-		let done = false;
-
-		const confirmLevels: (TransactionConfirmationStatus | null | undefined)[] =
-			['finalized'];
-
-		if (confirmLevel === 'confirmed') {
-			confirmLevels.push('confirmed');
-		} else if (confirmLevel === 'processed') {
-			confirmLevels.push('confirmed');
-			confirmLevels.push('processed');
-		}
-		let subscriptionId;
-
-		const result = await new Promise((resolve, reject) => {
-			(async () => {
-				setTimeout(() => {
-					if (done) {
-						return;
-					}
-					done = true;
-					console.log('Timed out for txid: ', txid);
-					reject({timeout: true});
-				}, timeout);
-				try {
-					subscriptionId = this.connection.onSignature(
-						txid,
-						(result, context) => {
-							subscriptionId = undefined;
-							done = true;
-							if (result.err) {
-								reject(result.err);
-							} else {
-								this.lastSlot = context?.slot;
-								resolve(result);
-							}
-						},
-						'processed',
-					);
-				} catch (e) {
-					done = true;
-					console.log('WS error in setup', txid, e);
-				}
-				let retrySleep = 200;
-				while (!done) {
-					// eslint-disable-next-line no-loop-func
-					await sleep(retrySleep);
-					(async () => {
-						try {
-							const response = await this.connection.getSignatureStatuses([
-								txid,
-							]);
-
-							const result = response && response.value[0];
-							if (!done) {
-								if (!result) {
-									// console.log('REST null result for', txid, result);
-								} else if (result.err) {
-									console.log('REST error for', txid, result);
-									done = true;
-									reject(result.err);
-								} else if (
-									!(
-										result.confirmations ||
-										confirmLevels.includes(result.confirmationStatus)
-									)
-								) {
-									console.log('REST not confirmed', txid, result);
-								} else {
-									this.lastSlot = response?.context?.slot;
-									console.log('REST confirmed', txid, result);
-									done = true;
-									resolve(result);
-								}
-							}
-						} catch (e) {
-							if (!done) {
-								console.log('REST connection error: txid', txid, e);
-							}
-						}
-					})();
-					if (retrySleep <= 1600) {
-						retrySleep = retrySleep * 2;
-					}
-				}
-			})();
-		});
-
-		if (subscriptionId) {
-			this.connection.removeSignatureListener(subscriptionId).catch((e) => {
-				console.log('WS error in cleanup', e);
-			});
-		}
-
-		done = true;
-		return result;
-	}
-
-	async updateRecentBlockhash(blockhashTimes: BlockhashTimes[]) {
-		const now = getUnixTs();
-		const blockhash = (
-			await this.connection.getRecentBlockhash(this.blockhashCommitment)
-		).blockhash;
-		blockhashTimes.push({blockhash, timestamp: now});
-
-		const blockhashTime = (
-			blockhashTimes.length >= this.maxStoredBlockhashes
-				? blockhashTimes.shift()
-				: blockhashTimes[0]
-		) as {blockhash: string; timestamp: number};
-
-		this.timeout = 90 - (now - blockhashTime.timestamp);
-		this.recentBlockhash = blockhashTime.blockhash;
-		this.recentBlockhashTime = blockhashTime.timestamp;
-	}
-
-	/**
-	 * Maintain a timeout of 30 seconds
-	 * @param client
-	 */
-	async maintainTimeouts() {
-		const blockhashTimes: BlockhashTimes[] = [];
-		// eslint-disable-next-line no-constant-condition
-		while (true) {
-			await this.updateRecentBlockhash(blockhashTimes);
-			await sleep(10);
-		}
-	}
-
-	/**
-	 * Create a new Mango group
-	 */
-	async initMangoGroup(
-		quoteMint: PublicKey,
-		msrmMint: PublicKey,
-		dexProgram: PublicKey,
-		feesVault: PublicKey, // owned by Mango DAO token governance
-		validInterval: number,
-		quoteOptimalUtil: number,
-		quoteOptimalRate: number,
-		quoteMaxRate: number,
-		payer: Payer,
-	): Promise<PublicKey> {
-		const accountInstruction = await createAccountInstruction(
-			this.connection,
-			payer.publicKey,
-			MangoGroupLayout.span,
-			this.programId,
-		);
-		const {signerKey, signerNonce} = await createSignerKeyAndNonce(
-			this.programId,
-			accountInstruction.account.publicKey,
-		);
-		const quoteVaultAccount = new Keypair();
-		const quoteVaultAccountInstructions = await createTokenAccountInstructions(
-			this.connection,
-			payer.publicKey,
-			quoteVaultAccount.publicKey,
-			quoteMint,
-			signerKey,
-		);
-		const insuranceVaultAccount = new Keypair();
-		const insuranceVaultAccountInstructions =
-			await createTokenAccountInstructions(
-				this.connection,
-				payer.publicKey,
-				insuranceVaultAccount.publicKey,
-				quoteMint,
-				signerKey,
-			);
-
-		const quoteNodeBankAccountInstruction = await createAccountInstruction(
-			this.connection,
-			payer.publicKey,
-			NodeBankLayout.span,
-			this.programId,
-		);
-		const quoteRootBankAccountInstruction = await createAccountInstruction(
-			this.connection,
-			payer.publicKey,
-			RootBankLayout.span,
-			this.programId,
-		);
-		const cacheAccountInstruction = await createAccountInstruction(
-			this.connection,
-			payer.publicKey,
-			MangoCacheLayout.span,
-			this.programId,
-		);
-
-		const createAccountsTransaction = new Transaction();
-		createAccountsTransaction.add(accountInstruction.instruction);
-		createAccountsTransaction.add(...quoteVaultAccountInstructions);
-		createAccountsTransaction.add(quoteNodeBankAccountInstruction.instruction);
-		createAccountsTransaction.add(quoteRootBankAccountInstruction.instruction);
-		createAccountsTransaction.add(cacheAccountInstruction.instruction);
-		createAccountsTransaction.add(...insuranceVaultAccountInstructions);
-
-		const signers = [
-			accountInstruction.account,
-			quoteVaultAccount,
-			quoteNodeBankAccountInstruction.account,
-			quoteRootBankAccountInstruction.account,
-			cacheAccountInstruction.account,
-			insuranceVaultAccount,
-		];
-		await this.sendTransaction(createAccountsTransaction, payer, signers);
-
-		// If valid msrmMint passed in, then create new msrmVault
-		let msrmVaultPk;
-		if (!msrmMint.equals(zeroKey)) {
-			const msrmVaultAccount = new Keypair();
-			const msrmVaultAccountInstructions = await createTokenAccountInstructions(
-				this.connection,
-				payer.publicKey,
-				msrmVaultAccount.publicKey,
-				msrmMint,
-				signerKey,
-			);
-			const createMsrmVaultTransaction = new Transaction();
-			createMsrmVaultTransaction.add(...msrmVaultAccountInstructions);
-			msrmVaultPk = msrmVaultAccount.publicKey;
-			await this.sendTransaction(createMsrmVaultTransaction, payer, [
-				msrmVaultAccount,
-			]);
-		} else {
-			msrmVaultPk = zeroKey;
-		}
-
-		const initMangoGroupInstruction = makeInitMangoGroupInstruction(
-			this.programId,
-			accountInstruction.account.publicKey,
-			signerKey,
-			payer.publicKey,
-			quoteMint,
-			quoteVaultAccount.publicKey,
-			quoteNodeBankAccountInstruction.account.publicKey,
-			quoteRootBankAccountInstruction.account.publicKey,
-			insuranceVaultAccount.publicKey,
-			msrmVaultPk,
-			feesVault,
-			cacheAccountInstruction.account.publicKey,
-			dexProgram,
-			new BN(signerNonce),
-			new BN(validInterval),
-			I80F48.fromNumber(quoteOptimalUtil),
-			I80F48.fromNumber(quoteOptimalRate),
-			I80F48.fromNumber(quoteMaxRate),
-		);
-
-		const initMangoGroupTransaction = new Transaction();
-		initMangoGroupTransaction.add(initMangoGroupInstruction);
-		await this.sendTransaction(initMangoGroupTransaction, payer, []);
-
-		return accountInstruction.account.publicKey;
-	}
-
-	/**
-	 * Retrieve information about a Mango Group
-	 */
-	async getMangoGroup(mangoGroup: PublicKey): Promise<MangoGroup> {
-		const accountInfo = await this.connection.getAccountInfo(mangoGroup);
-		const decoded = MangoGroupLayout.decode(
-			accountInfo == null ? undefined : accountInfo.data,
-		);
-
-		return new MangoGroup(mangoGroup, decoded);
-	}
-
-	/**
-	 * DEPRECATED - Create a new Mango Account on a given group
-	 */
-	async initMangoAccount(
-		mangoGroup: MangoGroup,
-		owner: Payer,
-	): Promise<PublicKey> {
-		const accountInstruction = await createAccountInstruction(
-			this.connection,
-			owner.publicKey,
-			MangoAccountLayout.span,
-			this.programId,
-		);
-
-		const initMangoAccountInstruction = makeInitMangoAccountInstruction(
-			this.programId,
-			mangoGroup.publicKey,
-			accountInstruction.account.publicKey,
-			owner.publicKey,
-		);
-
-		// Add all instructions to one atomic transaction
-		const transaction = new Transaction();
-		transaction.add(accountInstruction.instruction);
-		transaction.add(initMangoAccountInstruction);
-
-		const additionalSigners = [accountInstruction.account];
-		await this.sendTransaction(transaction, owner, additionalSigners);
-
-		return accountInstruction.account.publicKey;
-	}
-
-	/**
-	 * Create a new Mango Account (PDA) on a given group
-	 */
-	async createMangoAccount(
-		mangoGroup: MangoGroup,
-		owner: Payer,
-		accountNum: number,
-		payerPk?: PublicKey,
-	): Promise<PublicKey> {
-		const payer = payerPk ?? owner.publicKey;
-		const accountNumBN = new BN(accountNum);
-		const [mangoAccountPk] = await PublicKey.findProgramAddress(
-			[
-				mangoGroup.publicKey.toBytes(),
-				owner.publicKey.toBytes(),
-				accountNumBN.toBuffer('le', 8),
-			],
-			this.programId,
-		);
-
-		const createMangoAccountInstruction = makeCreateMangoAccountInstruction(
-			this.programId,
-			mangoGroup.publicKey,
-			mangoAccountPk,
-			owner.publicKey,
-			accountNumBN,
-			payer,
-		);
-
-		// Add all instructions to one atomic transaction
-		const transaction = new Transaction();
-		transaction.add(createMangoAccountInstruction);
-
-		await this.sendTransaction(transaction, owner, []);
-
-		return mangoAccountPk;
-	}
-
-	/**
-	 * Upgrade a Mango Account from V0 (not deletable) to V1 (deletable)
-	 */
-	async upgradeMangoAccountV0V1(
-		mangoGroup: MangoGroup,
-		owner: Payer,
-		accountNum: number,
-	): Promise<PublicKey> {
-		const accountNumBN = new BN(accountNum);
-		const [mangoAccountPk] = await PublicKey.findProgramAddress(
-			[
-				mangoGroup.publicKey.toBytes(),
-				owner.publicKey.toBytes(),
-				accountNumBN.toBuffer(),
-			],
-			this.programId,
-		);
-
-		const upgradeMangoAccountInstruction =
-			makeUpgradeMangoAccountV0V1Instruction(
-				this.programId,
-				mangoGroup.publicKey,
-				mangoAccountPk,
-				owner.publicKey,
-			);
-
-		const transaction = new Transaction();
-		transaction.add(upgradeMangoAccountInstruction);
-
-		await this.sendTransaction(transaction, owner, []);
-
-		return mangoAccountPk;
-	}
-
-	/**
-	 * Retrieve information about a Mango Account
-	 */
-	async getMangoAccount(
-		mangoAccountPk: PublicKey,
-		dexProgramId: PublicKey,
-	): Promise<MangoAccount> {
-		const acc = await this.connection.getAccountInfo(
-			mangoAccountPk,
-			'processed',
-		);
-		const mangoAccount = new MangoAccount(
-			mangoAccountPk,
-			MangoAccountLayout.decode(acc == null ? undefined : acc.data),
-		);
-		await mangoAccount.loadOpenOrders(this.connection, dexProgramId);
-		return mangoAccount;
-	}
-
-	/**
-	 * Create a new Mango Account and deposit some tokens in a single transaction
-	 *
-	 * @param rootBank The RootBank for the deposit currency
-	 * @param nodeBank The NodeBank asociated with the RootBank
-	 * @param vault The token account asociated with the NodeBank
-	 * @param tokenAcc The token account to transfer from
-	 * @param info An optional UI name for the account
-	 */
-	async initMangoAccountAndDeposit(
-		mangoGroup: MangoGroup,
-		owner: Payer,
-		rootBank: PublicKey,
-		nodeBank: PublicKey,
-		vault: PublicKey,
-		tokenAcc: PublicKey,
-
-		quantity: number,
-		info?: string,
-	): Promise<string> {
-		const transaction = new Transaction();
-		const accountInstruction = await createAccountInstruction(
-			this.connection,
-			owner.publicKey,
-			MangoAccountLayout.span,
-			this.programId,
-		);
-
-		const initMangoAccountInstruction = makeInitMangoAccountInstruction(
-			this.programId,
-			mangoGroup.publicKey,
-			accountInstruction.account.publicKey,
-			owner.publicKey,
-		);
-
-		transaction.add(accountInstruction.instruction);
-		transaction.add(initMangoAccountInstruction);
-
-		const additionalSigners = [accountInstruction.account];
-
-		const tokenIndex = mangoGroup.getRootBankIndex(rootBank);
-		const tokenMint = mangoGroup.tokens[tokenIndex].mint;
-
-		let wrappedSolAccount: Keypair | null = null;
-		if (
-			tokenMint.equals(WRAPPED_SOL_MINT) &&
-			tokenAcc.toBase58() === owner.publicKey.toBase58()
-		) {
-			wrappedSolAccount = new Keypair();
-			const lamports = Math.round(quantity * LAMPORTS_PER_SOL) + 1e7;
-			transaction.add(
-				SystemProgram.createAccount({
-					fromPubkey: owner.publicKey,
-					newAccountPubkey: wrappedSolAccount.publicKey,
-					lamports,
-					space: 165,
-					programId: TOKEN_PROGRAM_ID,
-				}),
-			);
-
-			transaction.add(
-				initializeAccount({
-					account: wrappedSolAccount.publicKey,
-					mint: WRAPPED_SOL_MINT,
-					owner: owner.publicKey,
-				}),
-			);
-
-			additionalSigners.push(wrappedSolAccount);
-		}
-
-		const nativeQuantity = uiToNative(
-			quantity,
-			mangoGroup.tokens[tokenIndex].decimals,
-		);
-
-		const instruction = makeDepositInstruction(
-			this.programId,
-			mangoGroup.publicKey,
-			owner.publicKey,
-			mangoGroup.mangoCache,
-			accountInstruction.account.publicKey,
-			rootBank,
-			nodeBank,
-			vault,
-			wrappedSolAccount?.publicKey ?? tokenAcc,
-			nativeQuantity,
-		);
-		transaction.add(instruction);
-
-		if (info) {
-			const addAccountNameinstruction = makeAddMangoAccountInfoInstruction(
-				this.programId,
-				mangoGroup.publicKey,
-				accountInstruction.account.publicKey,
-				owner.publicKey,
-				info,
-			);
-			transaction.add(addAccountNameinstruction);
-		}
-
-		if (wrappedSolAccount) {
-			transaction.add(
-				closeAccount({
-					source: wrappedSolAccount.publicKey,
-					destination: owner.publicKey,
-					owner: owner.publicKey,
-				}),
-			);
-		}
-
-		await this.sendTransaction(transaction, owner, additionalSigners);
-
-		return accountInstruction.account.publicKey.toString();
-	}
-
-	/**
-	 * Create a new Mango Account (PDA) and deposit some tokens in a single transaction
-	 *
-	 * @param rootBank The RootBank for the deposit currency
-	 * @param nodeBank The NodeBank asociated with the RootBank
-	 * @param vault The token account asociated with the NodeBank
-	 * @param tokenAcc The token account to transfer from
-	 * @param info An optional UI name for the account
-	 */
-	async createMangoAccountAndDeposit(
-		mangoGroup: MangoGroup,
-		owner: Payer,
-		rootBank: PublicKey,
-		nodeBank: PublicKey,
-		vault: PublicKey,
-		tokenAcc: PublicKey,
-		quantity: number,
-		accountNum: number,
-		info?: string,
-		referrerPk?: PublicKey,
-		payerPk?: PublicKey,
-	): Promise<[string, TransactionSignature]> {
-		const transaction = new Transaction();
-		const payer = payerPk ?? owner.publicKey;
-		const accountNumBN = new BN(accountNum);
-		const [mangoAccountPk] = await PublicKey.findProgramAddress(
-			[
-				mangoGroup.publicKey.toBytes(),
-				owner.publicKey.toBytes(),
-				accountNumBN.toArrayLike(Buffer, 'le', 8),
-			],
-			this.programId,
-		);
-
-		const createMangoAccountInstruction = makeCreateMangoAccountInstruction(
-			this.programId,
-			mangoGroup.publicKey,
-			mangoAccountPk,
-			owner.publicKey,
-			accountNumBN,
-			payer,
-		);
-
-		transaction.add(createMangoAccountInstruction);
-
-		if (referrerPk) {
-			const [referrerMemoryPk] = await PublicKey.findProgramAddress(
-				[mangoAccountPk.toBytes(), new Buffer('ReferrerMemory', 'utf-8')],
-				this.programId,
-			);
-
-			const setReferrerInstruction = makeSetReferrerMemoryInstruction(
-				this.programId,
-				mangoGroup.publicKey,
-				mangoAccountPk,
-				owner.publicKey,
-				referrerMemoryPk,
-				referrerPk,
-				owner.publicKey,
-			);
-			transaction.add(setReferrerInstruction);
-		}
-
-		const additionalSigners: Keypair[] = [];
-
-		const tokenIndex = mangoGroup.getRootBankIndex(rootBank);
-		const tokenMint = mangoGroup.tokens[tokenIndex].mint;
-
-		let wrappedSolAccount: Keypair | null = null;
-		if (
-			tokenMint.equals(WRAPPED_SOL_MINT) &&
-			tokenAcc.toBase58() === owner.publicKey.toBase58()
-		) {
-			wrappedSolAccount = new Keypair();
-			const lamports = Math.round(quantity * LAMPORTS_PER_SOL) + 1e7;
-			transaction.add(
-				SystemProgram.createAccount({
-					fromPubkey: owner.publicKey,
-					newAccountPubkey: wrappedSolAccount.publicKey,
-					lamports,
-					space: 165,
-					programId: TOKEN_PROGRAM_ID,
-				}),
-			);
-
-			transaction.add(
-				initializeAccount({
-					account: wrappedSolAccount.publicKey,
-					mint: WRAPPED_SOL_MINT,
-					owner: owner.publicKey,
-				}),
-			);
-
-			additionalSigners.push(wrappedSolAccount);
-		}
-
-		const nativeQuantity = uiToNative(
-			quantity,
-			mangoGroup.tokens[tokenIndex].decimals,
-		);
-
-		const instruction = makeDepositInstruction(
-			this.programId,
-			mangoGroup.publicKey,
-			owner.publicKey,
-			mangoGroup.mangoCache,
-			mangoAccountPk,
-			rootBank,
-			nodeBank,
-			vault,
-			wrappedSolAccount?.publicKey ?? tokenAcc,
-			nativeQuantity,
-		);
-		transaction.add(instruction);
-
-		if (info) {
-			const addAccountNameinstruction = makeAddMangoAccountInfoInstruction(
-				this.programId,
-				mangoGroup.publicKey,
-				mangoAccountPk,
-				owner.publicKey,
-				info,
-			);
-			transaction.add(addAccountNameinstruction);
-		}
-
-		if (wrappedSolAccount) {
-			transaction.add(
-				closeAccount({
-					source: wrappedSolAccount.publicKey,
-					destination: owner.publicKey,
-					owner: owner.publicKey,
-				}),
-			);
-		}
-
-		const txid = await this.sendTransaction(
-			transaction,
-			owner,
-			additionalSigners,
-		);
-
-		return [mangoAccountPk.toString(), txid];
-	}
-
-	/**
-	 * Deposit tokens in a Mango Account
-	 *
-	 * @param rootBank The RootBank for the deposit currency
-	 * @param nodeBank The NodeBank asociated with the RootBank
-	 * @param vault The token account asociated with the NodeBank
-	 * @param tokenAcc The token account to transfer from
-	 */
-	async deposit(
-		mangoGroup: MangoGroup,
-		mangoAccount: MangoAccount,
-		owner: Payer,
-		rootBank: PublicKey,
-		nodeBank: PublicKey,
-		vault: PublicKey,
-		tokenAcc: PublicKey,
-
-		quantity: number,
-	): Promise<TransactionSignature> {
-		const transaction = new Transaction();
-		const additionalSigners: Array<Keypair> = [];
-		const tokenIndex = mangoGroup.getRootBankIndex(rootBank);
-		const tokenMint = mangoGroup.tokens[tokenIndex].mint;
-
-		let wrappedSolAccount: Keypair | null = null;
-		if (
-			tokenMint.equals(WRAPPED_SOL_MINT) &&
-			tokenAcc.toBase58() === owner.publicKey.toBase58()
-		) {
-			wrappedSolAccount = new Keypair();
-			const lamports = Math.round(quantity * LAMPORTS_PER_SOL) + 1e7;
-			transaction.add(
-				SystemProgram.createAccount({
-					fromPubkey: owner.publicKey,
-					newAccountPubkey: wrappedSolAccount.publicKey,
-					lamports,
-					space: 165,
-					programId: TOKEN_PROGRAM_ID,
-				}),
-			);
-
-			transaction.add(
-				initializeAccount({
-					account: wrappedSolAccount.publicKey,
-					mint: WRAPPED_SOL_MINT,
-					owner: owner.publicKey,
-				}),
-			);
-
-			additionalSigners.push(wrappedSolAccount);
-		}
-
-		const nativeQuantity = uiToNative(
-			quantity,
-			mangoGroup.tokens[tokenIndex].decimals,
-		);
-
-		const instruction = makeDepositInstruction(
-			this.programId,
-			mangoGroup.publicKey,
-			owner.publicKey,
-			mangoGroup.mangoCache,
-			mangoAccount.publicKey,
-			rootBank,
-			nodeBank,
-			vault,
-			wrappedSolAccount?.publicKey ?? tokenAcc,
-			nativeQuantity,
-		);
-
-		transaction.add(instruction);
-
-		if (wrappedSolAccount) {
-			transaction.add(
-				closeAccount({
-					source: wrappedSolAccount.publicKey,
-					destination: owner.publicKey,
-					owner: owner.publicKey,
-				}),
-			);
-		}
-
-		return await this.sendTransaction(transaction, owner, additionalSigners);
-	}
-
-	/**
-	 * Withdraw tokens from a Mango Account
-	 *
-	 * @param rootBank The RootBank for the withdrawn currency
-	 * @param nodeBank The NodeBank asociated with the RootBank
-	 * @param vault The token account asociated with the NodeBank
-	 * @param allowBorrow Whether to borrow tokens if there are not enough deposits for the withdrawal
-	 */
-	async withdraw(
-		mangoGroup: MangoGroup,
-		mangoAccount: MangoAccount,
-		owner: Payer,
-		rootBank: PublicKey,
-		nodeBank: PublicKey,
-		vault: PublicKey,
-
-		quantity: number,
-		allowBorrow: boolean,
-	): Promise<TransactionSignature> {
-		const transaction = new Transaction();
-		const additionalSigners: Keypair[] = [];
-		const tokenIndex = mangoGroup.getRootBankIndex(rootBank);
-		const tokenMint = mangoGroup.tokens[tokenIndex].mint;
-
-		let tokenAcc = await Token.getAssociatedTokenAddress(
-			ASSOCIATED_TOKEN_PROGRAM_ID,
-			TOKEN_PROGRAM_ID,
-			tokenMint,
-			owner.publicKey,
-		);
-
-		let wrappedSolAccount: Keypair | null = null;
-		if (tokenMint.equals(WRAPPED_SOL_MINT)) {
-			wrappedSolAccount = new Keypair();
-			tokenAcc = wrappedSolAccount.publicKey;
-			const space = 165;
-			const lamports = await this.connection.getMinimumBalanceForRentExemption(
-				space,
-				'processed',
-			);
-			transaction.add(
-				SystemProgram.createAccount({
-					fromPubkey: owner.publicKey,
-					newAccountPubkey: tokenAcc,
-					lamports,
-					space,
-					programId: TOKEN_PROGRAM_ID,
-				}),
-			);
-			transaction.add(
-				initializeAccount({
-					account: tokenAcc,
-					mint: WRAPPED_SOL_MINT,
-					owner: owner.publicKey,
-				}),
-			);
-			additionalSigners.push(wrappedSolAccount);
-		} else {
-			const tokenAccExists = await this.connection.getAccountInfo(tokenAcc);
-			if (!tokenAccExists) {
-				transaction.add(
-					Token.createAssociatedTokenAccountInstruction(
-						ASSOCIATED_TOKEN_PROGRAM_ID,
-						TOKEN_PROGRAM_ID,
-						tokenMint,
-						tokenAcc,
-						owner.publicKey,
-						owner.publicKey,
-					),
-				);
-			}
-		}
-
-		const nativeQuantity = uiToNative(
-			quantity,
-			mangoGroup.tokens[tokenIndex].decimals,
-		);
-
-		const instruction = makeWithdrawInstruction(
-			this.programId,
-			mangoGroup.publicKey,
-			mangoAccount.publicKey,
-			owner.publicKey,
-			mangoGroup.mangoCache,
-			rootBank,
-			nodeBank,
-			vault,
-			tokenAcc,
-			mangoGroup.signerKey,
-			mangoAccount.spotOpenOrders,
-			nativeQuantity,
-			allowBorrow,
-		);
-		transaction.add(instruction);
-
-		if (wrappedSolAccount) {
-			transaction.add(
-				closeAccount({
-					source: wrappedSolAccount.publicKey,
-					destination: owner.publicKey,
-					owner: owner.publicKey,
-				}),
-			);
-		}
-
-		return await this.sendTransaction(transaction, owner, additionalSigners);
-	}
-
-	async withdrawAll(
-		mangoGroup: MangoGroup,
-		mangoAccount: MangoAccount,
-		owner: Payer,
-	) {
-		const transactionsAndSigners: {
-			transaction: Transaction;
-			signers: Keypair[];
-		}[] = [];
-		for (const rootBank of mangoGroup.rootBankAccounts) {
-			const transactionAndSigners: {
-				transaction: Transaction;
-				signers: Keypair[];
-			} = {
-				transaction: new Transaction(),
-				signers: [],
-			};
-			if (rootBank) {
-				const tokenIndex = mangoGroup.getRootBankIndex(rootBank?.publicKey);
-				const tokenMint = mangoGroup.tokens[tokenIndex].mint;
-				// const decimals = mangoGroup.tokens[tokenIndex].decimals;
-				if (mangoAccount.deposits[tokenIndex].isPos()) {
-					let tokenAcc = await Token.getAssociatedTokenAddress(
-						ASSOCIATED_TOKEN_PROGRAM_ID,
-						TOKEN_PROGRAM_ID,
-						tokenMint,
-						owner.publicKey,
-					);
-
-					let wrappedSolAccount: Keypair | null = null;
-					if (tokenMint.equals(WRAPPED_SOL_MINT)) {
-						wrappedSolAccount = new Keypair();
-						tokenAcc = wrappedSolAccount.publicKey;
-						const space = 165;
-						const lamports =
-							await this.connection.getMinimumBalanceForRentExemption(
-								space,
-								'processed',
-							);
-						transactionAndSigners.transaction.add(
-							SystemProgram.createAccount({
-								fromPubkey: owner.publicKey,
-								newAccountPubkey: tokenAcc,
-								lamports,
-								space,
-								programId: TOKEN_PROGRAM_ID,
-							}),
-						);
-						transactionAndSigners.transaction.add(
-							initializeAccount({
-								account: tokenAcc,
-								mint: WRAPPED_SOL_MINT,
-								owner: owner.publicKey,
-							}),
-						);
-						transactionAndSigners.signers.push(wrappedSolAccount);
-					} else {
-						const tokenAccExists = await this.connection.getAccountInfo(
-							tokenAcc,
-							'recent',
-						);
-						if (!tokenAccExists) {
-							transactionAndSigners.transaction.add(
-								Token.createAssociatedTokenAccountInstruction(
-									ASSOCIATED_TOKEN_PROGRAM_ID,
-									TOKEN_PROGRAM_ID,
-									tokenMint,
-									tokenAcc,
-									owner.publicKey,
-									owner.publicKey,
-								),
-							);
-						}
-					}
-
-					const instruction = makeWithdrawInstruction(
-						this.programId,
-						mangoGroup.publicKey,
-						mangoAccount.publicKey,
-						owner.publicKey,
-						mangoGroup.mangoCache,
-						rootBank.publicKey,
-						rootBank.nodeBanks[0],
-						rootBank.nodeBankAccounts[0].vault,
-						tokenAcc,
-						mangoGroup.signerKey,
-						mangoAccount.spotOpenOrders,
-						new BN('18446744073709551615'), // u64::MAX to withdraw errything
-						false,
-					);
-					transactionAndSigners.transaction.add(instruction);
-
-					if (wrappedSolAccount) {
-						transactionAndSigners.transaction.add(
-							closeAccount({
-								source: wrappedSolAccount.publicKey,
-								destination: owner.publicKey,
-								owner: owner.publicKey,
-							}),
-						);
-					}
-				}
-			}
-			transactionsAndSigners.push(transactionAndSigners);
-		}
-
-		const signedTransactions = await this.signTransactions({
-			transactionsAndSigners,
-			payer: owner,
-		});
-
-		if (signedTransactions) {
-			for (const signedTransaction of signedTransactions) {
-				if (signedTransaction.instructions.length == 0) {
-					continue;
-				}
-				const txid = await this.sendSignedTransaction({
-					signedTransaction,
-				});
-				console.log(txid);
-			}
-		} else {
-			throw new Error('Unable to sign Settle All transaction');
-		}
-	}
-
-	// Keeper functions
-	/**
-	 * Called by the Keeper to cache interest rates from the RootBanks
-	 */
-	async cacheRootBanks(
-		mangoGroup: PublicKey,
-		mangoCache: PublicKey,
-		rootBanks: PublicKey[],
-		payer: Payer,
-	): Promise<TransactionSignature> {
-		const cacheRootBanksInstruction = makeCacheRootBankInstruction(
-			this.programId,
-			mangoGroup,
-			mangoCache,
-			rootBanks,
-		);
-
-		const transaction = new Transaction();
-		transaction.add(cacheRootBanksInstruction);
-
-		return await this.sendTransaction(transaction, payer, []);
-	}
-
-	/**
-	 * Called by the Keeper to cache prices from the Oracles
-	 */
-	async cachePrices(
-		mangoGroup: PublicKey,
-		mangoCache: PublicKey,
-		oracles: PublicKey[],
-		payer: Payer,
-	): Promise<TransactionSignature> {
-		const cachePricesInstruction = makeCachePricesInstruction(
-			this.programId,
-			mangoGroup,
-			mangoCache,
-			oracles,
-		);
-
-		const transaction = new Transaction();
-		transaction.add(cachePricesInstruction);
-
-		return await this.sendTransaction(transaction, payer, []);
-	}
-
-	/**
-	 * Called by the Keeper to cache perp market funding
-	 */
-	async cachePerpMarkets(
-		mangoGroup: PublicKey,
-		mangoCache: PublicKey,
-		perpMarkets: PublicKey[],
-		payer: Keypair,
-	): Promise<TransactionSignature> {
-		const cachePerpMarketsInstruction = makeCachePerpMarketsInstruction(
-			this.programId,
-			mangoGroup,
-			mangoCache,
-			perpMarkets,
-		);
-
-		const transaction = new Transaction();
-		transaction.add(cachePerpMarketsInstruction);
-
-		return await this.sendTransaction(transaction, payer, []);
-	}
-
-	/**
-	 * Called by the Keeper to update interest rates on the RootBanks
-	 */
-	async updateRootBank(
-		mangoGroup: MangoGroup,
-		rootBank: PublicKey,
-		nodeBanks: PublicKey[],
-		payer: Payer,
-	): Promise<TransactionSignature> {
-		const updateRootBanksInstruction = makeUpdateRootBankInstruction(
-			this.programId,
-			mangoGroup.publicKey,
-			mangoGroup.mangoCache,
-			rootBank,
-			nodeBanks,
-		);
-
-		const transaction = new Transaction();
-		transaction.add(updateRootBanksInstruction);
-
-		return await this.sendTransaction(transaction, payer, []);
-	}
-
-	/**
-	 * Called by the Keeper to process events on the Perp order book
-	 */
-	async consumeEvents(
-		mangoGroup: MangoGroup,
-		perpMarket: PerpMarket,
-		mangoAccounts: PublicKey[],
-		payer: Keypair,
-		limit: BN,
-	): Promise<TransactionSignature> {
-		const consumeEventsInstruction = makeConsumeEventsInstruction(
-			this.programId,
-			mangoGroup.publicKey,
-			mangoGroup.mangoCache,
-			perpMarket.publicKey,
-			perpMarket.eventQueue,
-			mangoAccounts,
-			limit,
-		);
-
-		const transaction = new Transaction();
-		transaction.add(consumeEventsInstruction);
-
-		return await this.sendTransaction(transaction, payer, [], null);
-	}
-
-	/**
-	 * Called by the Keeper to update funding on the perp markets
-	 */
-	async updateFunding(
-		mangoGroup: PublicKey,
-		mangoCache: PublicKey,
-		perpMarket: PublicKey,
-		bids: PublicKey,
-		asks: PublicKey,
-		payer: Keypair,
-	): Promise<TransactionSignature> {
-		const updateFundingInstruction = makeUpdateFundingInstruction(
-			this.programId,
-			mangoGroup,
-			mangoCache,
-			perpMarket,
-			bids,
-			asks,
-		);
-
-		const transaction = new Transaction();
-		transaction.add(updateFundingInstruction);
-
-		return await this.sendTransaction(transaction, payer, []);
-	}
-
-	/**
-	 * Retrieve information about a perp market
-	 */
-	async getPerpMarket(
-		perpMarketPk: PublicKey,
-		baseDecimal: number,
-		quoteDecimal: number,
-	): Promise<PerpMarket> {
-		const acc = await this.connection.getAccountInfo(perpMarketPk);
-		const perpMarket = new PerpMarket(
-			perpMarketPk,
-			baseDecimal,
-			quoteDecimal,
-			PerpMarketLayout.decode(acc?.data),
-		);
-		return perpMarket;
-	}
-
-	/**
-	 * Place an order on a perp market
-	 *
-	 * @param clientOrderId An optional id that can be used to correlate events related to your order
-	 * @param bookSideInfo Account info for asks if side === bid, bids if side === ask. If this is given, crank instruction is added
-	 */
-	async placePerpOrder(
-		mangoGroup: MangoGroup,
-		mangoAccount: MangoAccount,
-		mangoCache: PublicKey, // TODO - remove; already in MangoGroup
-		perpMarket: PerpMarket,
-		owner: Payer,
-
-		side: 'buy' | 'sell',
-		price: number,
-		quantity: number,
-		orderType?: PerpOrderType,
-		clientOrderId = 0,
-		bookSideInfo?: AccountInfo<Buffer>,
-		reduceOnly?: boolean,
-		referrerMangoAccountPk?: PublicKey,
-	): Promise<TransactionSignature> {
-		const [nativePrice, nativeQuantity] = perpMarket.uiToNativePriceQuantity(
-			price,
-			quantity,
-		);
-		const transaction = new Transaction();
-		const additionalSigners: Keypair[] = [];
-
-		const instruction = makePlacePerpOrderInstruction(
-			this.programId,
-			mangoGroup.publicKey,
-			mangoAccount.publicKey,
-			owner.publicKey,
-			mangoCache,
-			perpMarket.publicKey,
-			perpMarket.bids,
-			perpMarket.asks,
-			perpMarket.eventQueue,
-			mangoAccount.spotOpenOrders,
-			nativePrice,
-			nativeQuantity,
-			new BN(clientOrderId),
-			side,
-			orderType,
-			reduceOnly,
-			referrerMangoAccountPk,
-		);
-		transaction.add(instruction);
-
-		if (bookSideInfo) {
-			// If this data is already parsed as BookSide, use that instead of decoding again
-			let bookSide = bookSideInfo['parsed'];
-			if (bookSide === undefined) {
-				bookSide = bookSideInfo.data
-					? new BookSide(
-						side === 'buy' ? perpMarket.asks : perpMarket.bids,
-						perpMarket,
-						BookSideLayout.decode(bookSideInfo.data),
-					)
-					: [];
-			}
-			const accounts: Set<string> = new Set();
-			accounts.add(mangoAccount.publicKey.toBase58());
-
-			for (const order of bookSide) {
-				accounts.add(order.owner.toBase58());
-				if (accounts.size >= 10) {
-					break;
-				}
-			}
-
-			const consumeInstruction = makeConsumeEventsInstruction(
-				this.programId,
-				mangoGroup.publicKey,
-				mangoGroup.mangoCache,
-				perpMarket.publicKey,
-				perpMarket.eventQueue,
-				Array.from(accounts)
-					.map((s) => new PublicKey(s))
-					.sort(),
-				new BN(4),
-			);
-			transaction.add(consumeInstruction);
-		}
-
-		return await this.sendTransaction(transaction, owner, additionalSigners);
-	}
-
-	/**
-	 * Place an order on a perp market
-	 *
-	 * @param clientOrderId An optional id that can be used to correlate events related to your order
-	 * @param bookSideInfo Account info for asks if side === bid, bids if side === ask. If this is given, crank instruction is added
-	 */
-	async placePerpOrder2(
-		mangoGroup: MangoGroup,
-		mangoAccount: MangoAccount,
-		perpMarket: PerpMarket,
-		owner: Payer,
-
-		side: 'buy' | 'sell',
-		price: number,
-		quantity: number,
-
-		options?: {
-			maxQuoteQuantity?: number;
-			limit?: number;
-			orderType?: PerpOrderType;
-			clientOrderId?: number;
-			bookSideInfo?: AccountInfo<Buffer>;
-			reduceOnly?: boolean;
-			referrerMangoAccountPk?: PublicKey;
-			expiryTimestamp?: number;
-		},
-	): Promise<TransactionSignature> {
-		options = options ? options : {};
-		let {
-			maxQuoteQuantity,
-			limit,
-			orderType,
-			clientOrderId,
-			bookSideInfo,
-			reduceOnly,
-			referrerMangoAccountPk,
-			expiryTimestamp,
-		} = options;
-		limit = limit || 20;
-		clientOrderId = clientOrderId === undefined ? 0 : clientOrderId;
-		orderType = orderType || 'limit';
-
-		const [nativePrice, nativeQuantity] = perpMarket.uiToNativePriceQuantity(
-			price,
-			quantity,
-		);
-		const maxQuoteQuantityLots = maxQuoteQuantity
-			? perpMarket.uiQuoteToLots(maxQuoteQuantity)
-			: I64_MAX_BN;
-
-		const transaction = new Transaction();
-		const additionalSigners: Keypair[] = [];
-
-		const instruction = makePlacePerpOrder2Instruction(
-			this.programId,
-			mangoGroup.publicKey,
-			mangoAccount.publicKey,
-			owner.publicKey,
-			mangoGroup.mangoCache,
-			perpMarket.publicKey,
-			perpMarket.bids,
-			perpMarket.asks,
-			perpMarket.eventQueue,
-			mangoAccount.getOpenOrdersKeysInBasketPacked(),
-			nativePrice,
-			nativeQuantity,
-			maxQuoteQuantityLots,
-			new BN(clientOrderId),
-			side,
-			new BN(limit),
-			orderType,
-			reduceOnly,
-			referrerMangoAccountPk,
-			expiryTimestamp ? new BN(Math.floor(expiryTimestamp)) : ZERO_BN,
-		);
-		transaction.add(instruction);
-
-		if (bookSideInfo) {
-			// If this data is already parsed as BookSide, use that instead of decoding again
-			let bookSide = bookSideInfo['parsed'];
-			if (bookSide === undefined) {
-				bookSide = bookSideInfo.data
-					? new BookSide(
-						side === 'buy' ? perpMarket.asks : perpMarket.bids,
-						perpMarket,
-						BookSideLayout.decode(bookSideInfo.data),
-					)
-					: [];
-			}
-			const accounts: Set<string> = new Set();
-			accounts.add(mangoAccount.publicKey.toBase58());
-
-			for (const order of bookSide) {
-				accounts.add(order.owner.toBase58());
-				if (accounts.size >= 10) {
-					break;
-				}
-			}
-
-			const consumeInstruction = makeConsumeEventsInstruction(
-				this.programId,
-				mangoGroup.publicKey,
-				mangoGroup.mangoCache,
-				perpMarket.publicKey,
-				perpMarket.eventQueue,
-				Array.from(accounts)
-					.map((s) => new PublicKey(s))
-					.sort(),
-				new BN(4),
-			);
-			transaction.add(consumeInstruction);
-		}
-
-		return await this.sendTransaction(transaction, owner, additionalSigners);
-	}
-
-	/**
-	 * Cancel an order on a perp market
-	 *
-	 * @param invalidIdOk Don't throw error if order is invalid
-	 */
-	async cancelPerpOrder(
-		mangoGroup: MangoGroup,
-		mangoAccount: MangoAccount,
-		owner: Payer,
-		perpMarket: PerpMarket,
-		order: PerpOrder,
-		invalidIdOk = false,
-	): Promise<TransactionSignature> {
-		const instruction = makeCancelPerpOrderInstruction(
-			this.programId,
-			mangoGroup.publicKey,
-			mangoAccount.publicKey,
-			owner.publicKey,
-			perpMarket.publicKey,
-			perpMarket.bids,
-			perpMarket.asks,
-			order,
-			invalidIdOk,
-		);
-
-		const transaction = new Transaction();
-		transaction.add(instruction);
-		const additionalSigners = [];
-
-		return await this.sendTransaction(transaction, owner, additionalSigners);
-	}
-
-	/**
-	 * Cancel all perp orders across all markets
-	 */
-	async cancelAllPerpOrders(
-		group: MangoGroup,
-		perpMarkets: PerpMarket[],
-		mangoAccount: MangoAccount,
-		owner: Payer,
-	): Promise<TransactionSignature[]> {
-		let tx = new Transaction();
-		const transactions: Transaction[] = [];
-
-		// Determine which market indexes have open orders
-		const hasOrders = new Array(group.perpMarkets.length).fill(false);
-		for (let i = 0; i < mangoAccount.orderMarket.length; i++) {
-			if (mangoAccount.orderMarket[i] !== FREE_ORDER_SLOT) {
-				hasOrders[mangoAccount.orderMarket[i]] = true;
-			}
-		}
-
-		for (let i = 0; i < group.perpMarkets.length; i++) {
-			if (!hasOrders[i]) continue;
-
-			const pmi = group.perpMarkets[i];
-			if (pmi.isEmpty()) continue;
-			const perpMarket = perpMarkets.find((pm) =>
-				pm.publicKey.equals(pmi.perpMarket),
-			);
-			if (perpMarket === undefined) continue;
-
-			const cancelAllInstr = makeCancelAllPerpOrdersInstruction(
-				this.programId,
-				group.publicKey,
-				mangoAccount.publicKey,
-				owner.publicKey,
-				perpMarket.publicKey,
-				perpMarket.bids,
-				perpMarket.asks,
-				new BN(20),
-			);
-			tx.add(cancelAllInstr);
-			if (tx.instructions.length === 2) {
-				transactions.push(tx);
-				tx = new Transaction();
-			}
-		}
-		if (tx.instructions.length > 0) {
-			transactions.push(tx);
-		}
-
-		const transactionsAndSigners = transactions.map((tx) => ({
-			transaction: tx,
-			signers: [],
-		}));
-
-		if (transactionsAndSigners.length === 0) {
-			throw new Error('No orders to cancel');
-		}
-
-		// Sign multiple transactions at once for better UX
-		const signedTransactions = await this.signTransactions({
-			transactionsAndSigners,
-			payer: owner,
-		});
-		if (signedTransactions) {
-			return await Promise.all(
-				signedTransactions.map((signedTransaction) =>
-					this.sendSignedTransaction({signedTransaction}),
-				),
-			);
-		} else {
-			throw new Error('Unable to sign all CancelAllPerpOrders transactions');
-		}
-	}
-	/*
-	async loadPerpMarkets(perpMarkets: PublicKey[]): Promise<PerpMarket[]> {
-		const accounts = await Promise.all(
-			perpMarkets.map((pk) => this.connection.getAccountInfo(pk)),
-		);
-
-		const parsedPerpMarkets: PerpMarket[] = [];
-
-		for (let i = 0; i < accounts.length; i++) {
-			const acc = accounts[i];
-			if (acc) {
-				const decoded = PerpMarketLayout.decode(acc.data);
-				parsedPerpMarkets.push(new PerpMarket(perpMarkets[i], decoded));
-			}
-		}
-
-		return parsedPerpMarkets;
-	}
-	*/
-
-	/**
-	 * Add a new oracle to a group
-	 */
-	async addOracle(
-		mangoGroup: MangoGroup,
-		oracle: PublicKey,
-		admin: Keypair,
-	): Promise<TransactionSignature> {
-		const instruction = makeAddOracleInstruction(
-			this.programId,
-			mangoGroup.publicKey,
-			oracle,
-			admin.publicKey,
-		);
-
-		const transaction = new Transaction();
-		transaction.add(instruction);
-
-		const additionalSigners = [];
-		return await this.sendTransaction(transaction, admin, additionalSigners);
-	}
-
-	/**
-	 * Set the price of a 'stub' type oracle
-	 */
-	async setOracle(
-		mangoGroup: MangoGroup,
-		oracle: PublicKey,
-		admin: Keypair,
-		price: I80F48,
-	): Promise<TransactionSignature> {
-		const instruction = makeSetOracleInstruction(
-			this.programId,
-			mangoGroup.publicKey,
-			oracle,
-			admin.publicKey,
-			price,
-		);
-
-		const transaction = new Transaction();
-		transaction.add(instruction);
-
-		const additionalSigners = [];
-		return await this.sendTransaction(transaction, admin, additionalSigners);
-	}
-
-	async addSpotMarket(
-		mangoGroup: MangoGroup,
-		oracle: PublicKey,
-		spotMarket: PublicKey,
-		mint: PublicKey,
-		admin: Keypair,
-
-		maintLeverage: number,
-		initLeverage: number,
-		liquidationFee: number,
-		optimalUtil: number,
-		optimalRate: number,
-		maxRate: number,
-	): Promise<TransactionSignature> {
-		const vaultAccount = new Keypair();
-
-		const vaultAccountInstructions = await createTokenAccountInstructions(
-			this.connection,
-			admin.publicKey,
-			vaultAccount.publicKey,
-			mint,
-			mangoGroup.signerKey,
-		);
-
-		const nodeBankAccountInstruction = await createAccountInstruction(
-			this.connection,
-			admin.publicKey,
-			NodeBankLayout.span,
-			this.programId,
-		);
-		const rootBankAccountInstruction = await createAccountInstruction(
-			this.connection,
-			admin.publicKey,
-			RootBankLayout.span,
-			this.programId,
-		);
-
-		const instruction = makeAddSpotMarketInstruction(
-			this.programId,
-			mangoGroup.publicKey,
-			oracle,
-			spotMarket,
-			mangoGroup.dexProgramId,
-			mint,
-			nodeBankAccountInstruction.account.publicKey,
-			vaultAccount.publicKey,
-			rootBankAccountInstruction.account.publicKey,
-			admin.publicKey,
-			I80F48.fromNumber(maintLeverage),
-			I80F48.fromNumber(initLeverage),
-			I80F48.fromNumber(liquidationFee),
-			I80F48.fromNumber(optimalUtil),
-			I80F48.fromNumber(optimalRate),
-			I80F48.fromNumber(maxRate),
-		);
-		const transaction = new Transaction();
-		transaction.add(...vaultAccountInstructions);
-		transaction.add(nodeBankAccountInstruction.instruction);
-		transaction.add(rootBankAccountInstruction.instruction);
-		transaction.add(instruction);
-
-		const additionalSigners = [
-			vaultAccount,
-			nodeBankAccountInstruction.account,
-			rootBankAccountInstruction.account,
-		];
-		return await this.sendTransaction(transaction, admin, additionalSigners);
-	}
-
-	/**
-	 * Make sure mangoAccount has recent and valid inMarginBasket and spotOpenOrders
-	 */
-	async placeSpotOrder(
-		mangoGroup: MangoGroup,
-		mangoAccount: MangoAccount,
-		mangoCache: PublicKey,
-		spotMarket: Market,
-		owner: Payer,
-
-		side: 'buy' | 'sell',
-		price: number,
-		size: number,
-		orderType?: 'limit' | 'ioc' | 'postOnly',
-		clientId?: BN,
-	): Promise<TransactionSignature> {
-		const limitPrice = spotMarket.priceNumberToLots(price);
-		const maxBaseQuantity = spotMarket.baseSizeNumberToLots(size);
-
-		// TODO implement srm vault fee discount
-		// const feeTier = getFeeTier(0, nativeToUi(mangoGroup.nativeSrm || 0, SRM_DECIMALS));
-		const feeTier = getFeeTier(0, nativeToUi(0, 0));
-		const rates = getFeeRates(feeTier);
-		const maxQuoteQuantity = new BN(
-			spotMarket['_decoded'].quoteLotSize.toNumber() * (1 + rates.taker),
-		).mul(
-			spotMarket
-				.baseSizeNumberToLots(size)
-				.mul(spotMarket.priceNumberToLots(price)),
-		);
-
-		if (maxBaseQuantity.lte(ZERO_BN)) {
-			throw new Error('size too small');
-		}
-		if (limitPrice.lte(ZERO_BN)) {
-			throw new Error('invalid price');
-		}
-		const selfTradeBehavior = 'decrementTake';
-		clientId = clientId ?? new BN(Date.now());
-
-		const spotMarketIndex = mangoGroup.getSpotMarketIndex(spotMarket.publicKey);
-
-		if (!mangoGroup.rootBankAccounts.filter((a) => !!a).length) {
-			await mangoGroup.loadRootBanks(this.connection);
-		}
-
-		const baseRootBank = mangoGroup.rootBankAccounts[spotMarketIndex];
-		const baseNodeBank = baseRootBank?.nodeBankAccounts[0];
-		const quoteRootBank = mangoGroup.rootBankAccounts[QUOTE_INDEX];
-		const quoteNodeBank = quoteRootBank?.nodeBankAccounts[0];
-
-		if (!baseRootBank || !baseNodeBank || !quoteRootBank || !quoteNodeBank) {
-			throw new Error('Invalid or missing banks');
-		}
-
-		const transaction = new Transaction();
-		const additionalSigners: Keypair[] = [];
-		const openOrdersKeys: {pubkey: PublicKey; isWritable: boolean}[] = [];
-
-		// Only pass in open orders if in margin basket or current market index, and
-		// the only writable account should be OpenOrders for current market index
-		for (let i = 0; i < mangoAccount.spotOpenOrders.length; i++) {
-			let pubkey = zeroKey;
-			let isWritable = false;
-
-			if (i === spotMarketIndex) {
-				isWritable = true;
-
-				if (mangoAccount.spotOpenOrders[spotMarketIndex].equals(zeroKey)) {
-					// open orders missing for this market; create a new one now
-					const openOrdersSpace = OpenOrders.getLayout(
-						mangoGroup.dexProgramId,
-					).span;
-
-					const openOrdersLamports =
-						await this.connection.getMinimumBalanceForRentExemption(
-							openOrdersSpace,
-							'processed',
-						);
-
-					const accInstr = await createAccountInstruction(
-						this.connection,
-						owner.publicKey,
-						openOrdersSpace,
-						mangoGroup.dexProgramId,
-						openOrdersLamports,
-					);
-
-					const initOpenOrders = makeInitSpotOpenOrdersInstruction(
-						this.programId,
-						mangoGroup.publicKey,
-						mangoAccount.publicKey,
-						owner.publicKey,
-						mangoGroup.dexProgramId,
-						accInstr.account.publicKey,
-						spotMarket.publicKey,
-						mangoGroup.signerKey,
-					);
-
-					const initTx = new Transaction();
-
-					initTx.add(accInstr.instruction);
-					initTx.add(initOpenOrders);
-
-					await this.sendTransaction(initTx, owner, [accInstr.account]);
-
-					pubkey = accInstr.account.publicKey;
-				} else {
-					pubkey = mangoAccount.spotOpenOrders[i];
-				}
-			} else if (mangoAccount.inMarginBasket[i]) {
-				pubkey = mangoAccount.spotOpenOrders[i];
-			}
-
-			openOrdersKeys.push({pubkey, isWritable});
-		}
-
-		const dexSigner = await PublicKey.createProgramAddress(
-			[
-				spotMarket.publicKey.toBuffer(),
-				spotMarket['_decoded'].vaultSignerNonce.toArrayLike(Buffer, 'le', 8),
-			],
-			spotMarket.programId,
-		);
-
-		const placeOrderInstruction = makePlaceSpotOrderInstruction(
-			this.programId,
-			mangoGroup.publicKey,
-			mangoAccount.publicKey,
-			owner.publicKey,
-			mangoCache,
-			spotMarket.programId,
-			spotMarket.publicKey,
-			spotMarket['_decoded'].bids,
-			spotMarket['_decoded'].asks,
-			spotMarket['_decoded'].requestQueue,
-			spotMarket['_decoded'].eventQueue,
-			spotMarket['_decoded'].baseVault,
-			spotMarket['_decoded'].quoteVault,
-			baseRootBank.publicKey,
-			baseNodeBank.publicKey,
-			baseNodeBank.vault,
-			quoteRootBank.publicKey,
-			quoteNodeBank.publicKey,
-			quoteNodeBank.vault,
-			mangoGroup.signerKey,
-			dexSigner,
-			mangoGroup.srmVault, // TODO: choose msrm vault if it has any deposits
-			openOrdersKeys,
-			side,
-			limitPrice,
-			maxBaseQuantity,
-			maxQuoteQuantity,
-			selfTradeBehavior,
-			orderType,
-			clientId,
-		);
-		transaction.add(placeOrderInstruction);
-
-		if (spotMarketIndex > 0) {
-			console.log(
-				spotMarketIndex - 1,
-				mangoAccount.spotOpenOrders[spotMarketIndex - 1].toBase58(),
-				openOrdersKeys[spotMarketIndex - 1].pubkey.toBase58(),
-			);
-		}
-
-		const txid = await this.sendTransaction(
-			transaction,
-			owner,
-			additionalSigners,
-		);
-
-		// update MangoAccount to have new OpenOrders pubkey
-		mangoAccount.spotOpenOrders[spotMarketIndex] =
-			openOrdersKeys[spotMarketIndex].pubkey;
-		mangoAccount.inMarginBasket[spotMarketIndex] = true;
-		console.log(
-			spotMarketIndex,
-			mangoAccount.spotOpenOrders[spotMarketIndex].toBase58(),
-			openOrdersKeys[spotMarketIndex].pubkey.toBase58(),
-		);
-
-		return txid;
-	}
-
-	/**
-	 * Make sure mangoAccount has recent and valid inMarginBasket and spotOpenOrders
-	 */
-	async placeSpotOrder2(
-		mangoGroup: MangoGroup,
-		mangoAccount: MangoAccount,
-		spotMarket: Market,
-		owner: Payer,
-
-		side: 'buy' | 'sell',
-		price: number,
-		size: number,
-		orderType?: 'limit' | 'ioc' | 'postOnly',
-		clientOrderId?: BN,
-		useMsrmVault?: boolean | undefined,
-	): Promise<TransactionSignature[]> {
-		const limitPrice = spotMarket.priceNumberToLots(price);
-		const maxBaseQuantity = spotMarket.baseSizeNumberToLots(size);
-		const allTransactions: Transaction[] = [];
-
-		// TODO implement srm vault fee discount
-		// const feeTier = getFeeTier(0, nativeToUi(mangoGroup.nativeSrm || 0, SRM_DECIMALS));
-		const feeTier = getFeeTier(0, nativeToUi(0, 0));
-		const rates = getFeeRates(feeTier);
-		const maxQuoteQuantity = new BN(
-			spotMarket['_decoded'].quoteLotSize.toNumber() * (1 + rates.taker),
-		).mul(
-			spotMarket
-				.baseSizeNumberToLots(size)
-				.mul(spotMarket.priceNumberToLots(price)),
-		);
-
-		if (maxBaseQuantity.lte(ZERO_BN)) {
-			throw new Error('size too small');
-		}
-		if (limitPrice.lte(ZERO_BN)) {
-			throw new Error('invalid price');
-		}
-		const selfTradeBehavior = 'decrementTake';
-
-		const spotMarketIndex = mangoGroup.getSpotMarketIndex(spotMarket.publicKey);
-
-		if (!mangoGroup.rootBankAccounts.filter((a) => !!a).length) {
-			await mangoGroup.loadRootBanks(this.connection);
-		}
-		let feeVault: PublicKey;
-		if (useMsrmVault) {
-			feeVault = mangoGroup.msrmVault;
-		} else if (useMsrmVault === false) {
-			feeVault = mangoGroup.srmVault;
-		} else {
-			const totalMsrm = await this.connection.getTokenAccountBalance(
-				mangoGroup.msrmVault,
-			);
-			feeVault =
-				totalMsrm?.value?.uiAmount && totalMsrm.value.uiAmount > 0
-					? mangoGroup.msrmVault
-					: mangoGroup.srmVault;
-		}
-
-		const baseRootBank = mangoGroup.rootBankAccounts[spotMarketIndex];
-		const baseNodeBank = baseRootBank?.nodeBankAccounts[0];
-		const quoteRootBank = mangoGroup.rootBankAccounts[QUOTE_INDEX];
-		const quoteNodeBank = quoteRootBank?.nodeBankAccounts[0];
-
-		if (!baseRootBank || !baseNodeBank || !quoteRootBank || !quoteNodeBank) {
-			throw new Error('Invalid or missing banks');
-		}
-
-		const transaction = new Transaction();
-		const openOrdersKeys: {pubkey: PublicKey; isWritable: boolean}[] = [];
-
-		// Only pass in open orders if in margin basket or current market index, and
-		// the only writable account should be OpenOrders for current market index
-		let marketOpenOrdersKey = zeroKey;
-		const initTx = new Transaction();
-		for (let i = 0; i < mangoAccount.spotOpenOrders.length; i++) {
-			let pubkey = zeroKey;
-			let isWritable = false;
-
-			if (i === spotMarketIndex) {
-				isWritable = true;
-
-				if (mangoAccount.spotOpenOrders[spotMarketIndex].equals(zeroKey)) {
-					const spotMarketIndexBN = new BN(spotMarketIndex);
-					const [openOrdersPk] = await PublicKey.findProgramAddress(
-						[
-							mangoAccount.publicKey.toBytes(),
-							spotMarketIndexBN.toArrayLike(Buffer, 'le', 8),
-							new Buffer('OpenOrders', 'utf-8'),
-						],
-						this.programId,
-					);
-
-					const initOpenOrders = makeCreateSpotOpenOrdersInstruction(
-						this.programId,
-						mangoGroup.publicKey,
-						mangoAccount.publicKey,
-						owner.publicKey,
-						mangoGroup.dexProgramId,
-						openOrdersPk,
-						spotMarket.publicKey,
-						mangoGroup.signerKey,
-					);
-
-					initTx.add(initOpenOrders);
-					allTransactions.push(initTx);
-
-					pubkey = openOrdersPk;
-				} else {
-					pubkey = mangoAccount.spotOpenOrders[i];
-				}
-				marketOpenOrdersKey = pubkey;
-			} else if (mangoAccount.inMarginBasket[i]) {
-				pubkey = mangoAccount.spotOpenOrders[i];
-			}
-
-			// new design does not require zero keys to be passed in
-			if (!pubkey.equals(zeroKey)) {
-				openOrdersKeys.push({pubkey, isWritable});
-			}
-		}
-
-		const dexSigner = await PublicKey.createProgramAddress(
-			[
-				spotMarket.publicKey.toBuffer(),
-				spotMarket['_decoded'].vaultSignerNonce.toArrayLike(Buffer, 'le', 8),
-			],
-			spotMarket.programId,
-		);
-
-		const placeOrderInstruction = makePlaceSpotOrder2Instruction(
-			this.programId,
-			mangoGroup.publicKey,
-			mangoAccount.publicKey,
-			owner.publicKey,
-			mangoGroup.mangoCache,
-			spotMarket.programId,
-			spotMarket.publicKey,
-			spotMarket['_decoded'].bids,
-			spotMarket['_decoded'].asks,
-			spotMarket['_decoded'].requestQueue,
-			spotMarket['_decoded'].eventQueue,
-			spotMarket['_decoded'].baseVault,
-			spotMarket['_decoded'].quoteVault,
-			baseRootBank.publicKey,
-			baseNodeBank.publicKey,
-			baseNodeBank.vault,
-			quoteRootBank.publicKey,
-			quoteNodeBank.publicKey,
-			quoteNodeBank.vault,
-			mangoGroup.signerKey,
-			dexSigner,
-			feeVault,
-			openOrdersKeys,
-			side,
-			limitPrice,
-			maxBaseQuantity,
-			maxQuoteQuantity,
-			selfTradeBehavior,
-			orderType,
-			clientOrderId ?? new BN(Date.now()),
-		);
-		transaction.add(placeOrderInstruction);
-		allTransactions.push(transaction);
-
-		const signers = [];
-		const transactionsAndSigners = allTransactions.map((tx) => ({
-			transaction: tx,
-			signers,
-		}));
-
-		const signedTransactions = await this.signTransactions({
-			transactionsAndSigners,
-			payer: owner,
-		});
-
-		const txids: TransactionSignature[] = [];
-
-		if (signedTransactions) {
-			for (const signedTransaction of signedTransactions) {
-				if (signedTransaction.instructions.length == 0) {
-					continue;
-				}
-				const txid = await this.sendSignedTransaction({
-					signedTransaction,
-				});
-				txids.push(txid);
-			}
-
-			// update MangoAccount to have new OpenOrders pubkey
-			// We know this new key is in margin basket because if it was a full taker trade
-			// there is some leftover from fee rebate. If maker trade there's the order.
-			// and if it failed then we already exited before this line
-			mangoAccount.spotOpenOrders[spotMarketIndex] = marketOpenOrdersKey;
-			mangoAccount.inMarginBasket[spotMarketIndex] = true;
-			console.log(
-				spotMarketIndex,
-				mangoAccount.spotOpenOrders[spotMarketIndex].toBase58(),
-				marketOpenOrdersKey.toBase58(),
-			);
-		} else {
-			throw new Error('Unable to sign Settle All transaction');
-		}
-
-		return txids;
-	}
-
-	async cancelSpotOrder(
-		mangoGroup: MangoGroup,
-		mangoAccount: MangoAccount,
-		owner: Payer,
-		spotMarket: Market,
-		order: Order,
-	): Promise<TransactionSignature> {
-		const transaction = new Transaction();
-		const instruction = makeCancelSpotOrderInstruction(
-			this.programId,
-			mangoGroup.publicKey,
-			owner.publicKey,
-			mangoAccount.publicKey,
-			spotMarket.programId,
-			spotMarket.publicKey,
-			spotMarket['_decoded'].bids,
-			spotMarket['_decoded'].asks,
-			order.openOrdersAddress,
-			mangoGroup.signerKey,
-			spotMarket['_decoded'].eventQueue,
-			order,
-		);
-		transaction.add(instruction);
-
-		const dexSigner = await PublicKey.createProgramAddress(
-			[
-				spotMarket.publicKey.toBuffer(),
-				spotMarket['_decoded'].vaultSignerNonce.toArrayLike(Buffer, 'le', 8),
-			],
-			spotMarket.programId,
-		);
-
-		const marketIndex = mangoGroup.getSpotMarketIndex(spotMarket.publicKey);
-		if (!mangoGroup.rootBankAccounts.length) {
-			await mangoGroup.loadRootBanks(this.connection);
-		}
-		const baseRootBank = mangoGroup.rootBankAccounts[marketIndex];
-		const quoteRootBank = mangoGroup.rootBankAccounts[QUOTE_INDEX];
-		const baseNodeBank = baseRootBank?.nodeBankAccounts[0];
-		const quoteNodeBank = quoteRootBank?.nodeBankAccounts[0];
-
-		if (!baseNodeBank || !quoteNodeBank) {
-			throw new Error('Invalid or missing node banks');
-		}
-		const settleFundsInstruction = makeSettleFundsInstruction(
-			this.programId,
-			mangoGroup.publicKey,
-			mangoGroup.mangoCache,
-			owner.publicKey,
-			mangoAccount.publicKey,
-			spotMarket.programId,
-			spotMarket.publicKey,
-			mangoAccount.spotOpenOrders[marketIndex],
-			mangoGroup.signerKey,
-			spotMarket['_decoded'].baseVault,
-			spotMarket['_decoded'].quoteVault,
-			mangoGroup.tokens[marketIndex].rootBank,
-			baseNodeBank.publicKey,
-			mangoGroup.tokens[QUOTE_INDEX].rootBank,
-			quoteNodeBank.publicKey,
-			baseNodeBank.vault,
-			quoteNodeBank.vault,
-			dexSigner,
-		);
-		transaction.add(settleFundsInstruction);
-
-		const additionalSigners = [];
-
-		return await this.sendTransaction(transaction, owner, additionalSigners);
-	}
-
-	async settleFunds(
-		mangoGroup: MangoGroup,
-		mangoAccount: MangoAccount,
-		owner: Payer,
-		spotMarket: Market,
-	): Promise<TransactionSignature> {
-		const marketIndex = mangoGroup.getSpotMarketIndex(spotMarket.publicKey);
-		const dexSigner = await PublicKey.createProgramAddress(
-			[
-				spotMarket.publicKey.toBuffer(),
-				spotMarket['_decoded'].vaultSignerNonce.toArrayLike(Buffer, 'le', 8),
-			],
-			spotMarket.programId,
-		);
-
-		if (!mangoGroup.rootBankAccounts.length) {
-			await mangoGroup.loadRootBanks(this.connection);
-		}
-		const baseRootBank = mangoGroup.rootBankAccounts[marketIndex];
-		const quoteRootBank = mangoGroup.rootBankAccounts[QUOTE_INDEX];
-		const baseNodeBank = baseRootBank?.nodeBankAccounts[0];
-		const quoteNodeBank = quoteRootBank?.nodeBankAccounts[0];
-
-		if (!baseNodeBank || !quoteNodeBank) {
-			throw new Error('Invalid or missing node banks');
-		}
-
-		const instruction = makeSettleFundsInstruction(
-			this.programId,
-			mangoGroup.publicKey,
-			mangoGroup.mangoCache,
-			owner.publicKey,
-			mangoAccount.publicKey,
-			spotMarket.programId,
-			spotMarket.publicKey,
-			mangoAccount.spotOpenOrders[marketIndex],
-			mangoGroup.signerKey,
-			spotMarket['_decoded'].baseVault,
-			spotMarket['_decoded'].quoteVault,
-			mangoGroup.tokens[marketIndex].rootBank,
-			baseNodeBank.publicKey,
-			mangoGroup.tokens[QUOTE_INDEX].rootBank,
-			quoteNodeBank.publicKey,
-			baseNodeBank.vault,
-			quoteNodeBank.vault,
-			dexSigner,
-		);
-
-		const transaction = new Transaction();
-		transaction.add(instruction);
-
-		const additionalSigners = [];
-		return await this.sendTransaction(transaction, owner, additionalSigners);
-	}
-
-	/**
-	 * Assumes spotMarkets contains all Markets in MangoGroup in order
-	 */
-	async settleAll(
-		mangoGroup: MangoGroup,
-		mangoAccount: MangoAccount,
-		spotMarkets: Market[],
-		owner: Payer,
-	): Promise<TransactionSignature[]> {
-		const transactions: Transaction[] = [];
-
-		let j = 0;
-		for (let i = 0; i < mangoGroup.spotMarkets.length; i++) {
-			if (mangoGroup.spotMarkets[i].isEmpty()) continue;
-			const spotMarket = spotMarkets[j];
-			j++;
-
-			const transaction = new Transaction();
-			const openOrdersAccount = mangoAccount.spotOpenOrdersAccounts[i];
-			if (openOrdersAccount === undefined) continue;
-
-			if (
-				openOrdersAccount.quoteTokenFree.toNumber() +
-				openOrdersAccount['referrerRebatesAccrued'].toNumber() ===
-				0 &&
-				openOrdersAccount.baseTokenFree.toNumber() === 0
-			) {
-				continue;
-			}
-
-			const dexSigner = await PublicKey.createProgramAddress(
-				[
-					spotMarket.publicKey.toBuffer(),
-					spotMarket['_decoded'].vaultSignerNonce.toArrayLike(Buffer, 'le', 8),
-				],
-				spotMarket.programId,
-			);
-
-			if (!mangoGroup.rootBankAccounts.length) {
-				await mangoGroup.loadRootBanks(this.connection);
-			}
-			const baseRootBank = mangoGroup.rootBankAccounts[i];
-			const quoteRootBank = mangoGroup.rootBankAccounts[QUOTE_INDEX];
-			const baseNodeBank = baseRootBank?.nodeBankAccounts[0];
-			const quoteNodeBank = quoteRootBank?.nodeBankAccounts[0];
-
-			if (!baseNodeBank || !quoteNodeBank) {
-				throw new Error('Invalid or missing node banks');
-			}
-
-			const instruction = makeSettleFundsInstruction(
-				this.programId,
-				mangoGroup.publicKey,
-				mangoGroup.mangoCache,
-				owner.publicKey,
-				mangoAccount.publicKey,
-				spotMarket.programId,
-				spotMarket.publicKey,
-				mangoAccount.spotOpenOrders[i],
-				mangoGroup.signerKey,
-				spotMarket['_decoded'].baseVault,
-				spotMarket['_decoded'].quoteVault,
-				mangoGroup.tokens[i].rootBank,
-				baseNodeBank.publicKey,
-				mangoGroup.tokens[QUOTE_INDEX].rootBank,
-				quoteNodeBank.publicKey,
-				baseNodeBank.vault,
-				quoteNodeBank.vault,
-				dexSigner,
-			);
-
-			transaction.add(instruction);
-			transactions.push(transaction);
-		}
-
-		const signers = [];
-		const transactionsAndSigners = transactions.map((tx) => ({
-			transaction: tx,
-			signers,
-		}));
-
-		const signedTransactions = await this.signTransactions({
-			transactionsAndSigners,
-			payer: owner,
-		});
-
-		const txids: TransactionSignature[] = [];
-
-		if (signedTransactions) {
-			for (const signedTransaction of signedTransactions) {
-				if (signedTransaction.instructions.length == 0) {
-					continue;
-				}
-				const txid = await this.sendSignedTransaction({
-					signedTransaction,
-				});
-				txids.push(txid);
-			}
-		} else {
-			throw new Error('Unable to sign Settle All transaction');
-		}
-
-		return txids;
-	}
-
-	async fetchTopPnlAccountsFromRPC(
-		mangoGroup: MangoGroup,
-		mangoCache: MangoCache,
-		perpMarket: PerpMarket,
-		price: I80F48, // should be the MangoCache price
-		sign: number,
-		mangoAccounts?: MangoAccount[],
-	): Promise<AccountWithPnl[]> {
-		const marketIndex = mangoGroup.getPerpMarketIndex(perpMarket.publicKey);
-		const perpMarketInfo = mangoGroup.perpMarkets[marketIndex];
-
-		if (mangoAccounts === undefined) {
-			mangoAccounts = await this.getAllMangoAccounts(mangoGroup, [], false);
-		}
-
-		return mangoAccounts
-			.map((m) => ({
-				publicKey: m.publicKey,
-				pnl: m.perpAccounts[marketIndex].getPnl(
-					perpMarketInfo,
-					mangoCache.perpMarketCache[marketIndex],
-					price,
-				),
-			}))
-			.sort((a, b) => sign * a.pnl.cmp(b.pnl));
-	}
-
-	async fetchTopPnlAccountsFromDB(
-		mangoGroup: MangoGroup,
-		perpMarket: PerpMarket,
-		sign: number,
-	): Promise<AccountWithPnl[]> {
-		const marketIndex = mangoGroup.getPerpMarketIndex(perpMarket.publicKey);
-		const order = sign === 1 ? 'ASC' : 'DESC';
-
-		const response = await fetch(
-			`https://mango-transaction-log.herokuapp.com/v3/stats/ranked-pnl?market-index=${marketIndex}&order=${order}&limit=20`,
-		);
-		const data = await response.json();
-
-		return data.map((m) => ({
-			publicKey: new PublicKey(m.pubkey),
-			pnl: I80F48.fromNumber(m.pnl),
-		}));
-	}
-
-	/**
-	 * Automatically fetch MangoAccounts for this PerpMarket
-	 * Pick enough MangoAccounts that have opposite sign and send them in to get settled
-	 */
-	async settlePnl(
-		mangoGroup: MangoGroup,
-		mangoCache: MangoCache,
-		mangoAccount: MangoAccount,
-		perpMarket: PerpMarket,
-		quoteRootBank: RootBank,
-		price: I80F48, // should be the MangoCache price
-		owner: Payer,
-		mangoAccounts?: MangoAccount[],
-	): Promise<TransactionSignature | null> {
-		// fetch all MangoAccounts filtered for having this perp market in basket
-		const marketIndex = mangoGroup.getPerpMarketIndex(perpMarket.publicKey);
-		const perpMarketInfo = mangoGroup.perpMarkets[marketIndex];
-		let pnl = mangoAccount.perpAccounts[marketIndex].getPnl(
-			perpMarketInfo,
-			mangoCache.perpMarketCache[marketIndex],
-			price,
-		);
-		const transaction = new Transaction();
-		const additionalSigners: Keypair[] = [];
-
-		let sign;
-		if (pnl.eq(ZERO_I80F48)) {
-			// Can't settle pnl if there is no pnl
-			return null;
-		} else if (pnl.gt(ZERO_I80F48)) {
-			sign = 1;
-		} else {
-			// Can settle fees first against perpmarket
-
-			sign = -1;
-			if (!quoteRootBank.nodeBankAccounts) {
-				await quoteRootBank.loadNodeBanks(this.connection);
-			}
-			const settleFeesInstr = makeSettleFeesInstruction(
-				this.programId,
-				mangoGroup.publicKey,
-				mangoCache.publicKey,
-				perpMarket.publicKey,
-				mangoAccount.publicKey,
-				quoteRootBank.publicKey,
-				quoteRootBank.nodeBanks[0],
-				quoteRootBank.nodeBankAccounts[0].vault,
-				mangoGroup.feesVault,
-				mangoGroup.signerKey,
-			);
-			transaction.add(settleFeesInstr);
-			pnl = pnl.add(perpMarket.feesAccrued).min(I80F48.fromString('-0.000001'));
-			const remSign = pnl.gt(ZERO_I80F48) ? 1 : -1;
-			if (remSign !== sign) {
-				// if pnl has changed sign, then we're done
-				return await this.sendTransaction(
-					transaction,
-					owner,
-					additionalSigners,
-				);
-			}
-		}
-
-		// we don't maintain an off chain service for finding accounts for
-		// devnet, so use fetchTopPnlAccountsFromDB only for mainnet
-		let accountsWithPnl;
-		// note: simplistic way of checking if we are on mainnet
-		const isMainnet =
-			(this.connection as any)['_rpcEndpoint'] &&
-			!(this.connection as any)['_rpcEndpoint']
-				.toLowerCase()
-				// usually devnet rpc endpoints have devnet in them, mainnet ones don't
-				.includes('devnet');
-		if (isMainnet) {
-			try {
-				accountsWithPnl = await this.fetchTopPnlAccountsFromDB(
-					mangoGroup,
-					perpMarket,
-					sign,
-				);
-			} catch (e) {
-				console.error(`fetchTopPnlAccountsFromDB failed, ${e}`);
-			}
-		}
-		// if not set, then always fallback
-		if (!accountsWithPnl) {
-			accountsWithPnl = await this.fetchTopPnlAccountsFromRPC(
-				mangoGroup,
-				mangoCache,
-				perpMarket,
-				price,
-				sign,
-				mangoAccounts,
-			);
-		}
-
-		for (const account of accountsWithPnl) {
-			// ignore own account explicitly
-			if (account.publicKey.equals(mangoAccount.publicKey)) {
-				continue;
-			}
-			if (
-				((pnl.isPos() && account.pnl.isNeg()) ||
-					(pnl.isNeg() && account.pnl.isPos())) &&
-				transaction.instructions.length < 10
-			) {
-				// Account pnl must have opposite signs
-				const instr = makeSettlePnlInstruction(
-					this.programId,
-					mangoGroup.publicKey,
-					mangoAccount.publicKey,
-					account.publicKey,
-					mangoGroup.mangoCache,
-					quoteRootBank.publicKey,
-					quoteRootBank.nodeBanks[0],
-					new BN(marketIndex),
-				);
-				transaction.add(instr);
-				pnl = pnl.add(account.pnl);
-				// if pnl has changed sign, then we're done
-				const remSign = pnl.gt(ZERO_I80F48) ? 1 : -1;
-				if (remSign !== sign) {
-					break;
-				}
-			} else {
-				// means we ran out of accounts to settle against (shouldn't happen) OR transaction too big
-				// TODO - create a multi tx to be signed by user
-				continue;
-			}
-		}
-
-		return await this.sendTransaction(transaction, owner, additionalSigners);
-
-		// Calculate the profit or loss per market
-	}
-
-	/**
-	 * Settle all perp accounts with positive pnl
-	 */
-	async settlePosPnl(
-		mangoGroup: MangoGroup,
-		mangoCache: MangoCache,
-		mangoAccount: MangoAccount,
-		perpMarkets: PerpMarket[],
-		quoteRootBank: RootBank,
-		owner: Payer,
-		mangoAccounts?: MangoAccount[],
-	): Promise<(TransactionSignature | null)[]> {
-		// fetch all MangoAccounts filtered for having this perp market in basket
-		if (mangoAccounts === undefined) {
-			mangoAccounts = await this.getAllMangoAccounts(mangoGroup, [], false);
-		}
-		return await Promise.all(
-			perpMarkets.map((pm) => {
-				const marketIndex = mangoGroup.getPerpMarketIndex(pm.publicKey);
-				const perpMarketInfo = mangoGroup.perpMarkets[marketIndex];
-				const price = mangoCache.getPrice(marketIndex);
-				const pnl = mangoAccount.perpAccounts[marketIndex].getPnl(
-					perpMarketInfo,
-					mangoCache.perpMarketCache[marketIndex],
-					price,
-				);
-				return pnl.isPos()
-					? this.settlePnl(
-						mangoGroup,
-						mangoCache,
-						mangoAccount,
-						pm,
-						quoteRootBank,
-						mangoCache.getPrice(marketIndex),
-						owner,
-						mangoAccounts,
-					)
-					: promiseNull();
-			}),
-		);
-	}
-
-	/**
-	 * Settle all perp accounts with any pnl
-	 */
-	async settleAllPerpPnl(
-		mangoGroup: MangoGroup,
-		mangoCache: MangoCache,
-		mangoAccount: MangoAccount,
-		perpMarkets: PerpMarket[],
-		quoteRootBank: RootBank,
-		owner: Payer,
-		mangoAccounts?: MangoAccount[],
-	): Promise<(TransactionSignature | null)[]> {
-		// fetch all MangoAccounts filtered for having this perp market in basket
-		if (mangoAccounts === undefined) {
-			mangoAccounts = await this.getAllMangoAccounts(mangoGroup, [], false);
-		}
-		return await Promise.all(
-			perpMarkets.map((pm) => {
-				const marketIndex = mangoGroup.getPerpMarketIndex(pm.publicKey);
-				const perpMarketInfo = mangoGroup.perpMarkets[marketIndex];
-				const price = mangoCache.getPrice(marketIndex);
-				const pnl = mangoAccount.perpAccounts[marketIndex].getPnl(
-					perpMarketInfo,
-					mangoCache.perpMarketCache[marketIndex],
-					price,
-				);
-				return !pnl.isZero()
-					? this.settlePnl(
-						mangoGroup,
-						mangoCache,
-						mangoAccount,
-						pm,
-						quoteRootBank,
-						mangoCache.getPrice(marketIndex),
-						owner,
-						mangoAccounts,
-					)
-					: promiseNull();
-			}),
-		);
-	}
-
-	getMangoAccountsForOwner(
-		mangoGroup: MangoGroup,
-		owner: PublicKey,
-		includeOpenOrders = false,
-	): Promise<MangoAccount[]> {
-		const filters = [
-			{
-				memcmp: {
-					offset: MangoAccountLayout.offsetOf('owner'),
-					bytes: owner.toBase58(),
-				},
-			},
-		];
-
-		return this.getAllMangoAccounts(mangoGroup, filters, includeOpenOrders);
-	}
-
-	/**
-	 * Get all MangoAccounts where `delegate` pubkey has authority
-	 */
-	getMangoAccountsForDelegate(
-		mangoGroup: MangoGroup,
-		delegate: PublicKey,
-		includeOpenOrders = false,
-	): Promise<MangoAccount[]> {
-		const filters = [
-			{
-				memcmp: {
-					offset: MangoAccountLayout.offsetOf('delegate'),
-					bytes: delegate.toBase58(),
-				},
-			},
-		];
-		return this.getAllMangoAccounts(mangoGroup, filters, includeOpenOrders);
-	}
-
-	async getAllMangoAccounts(
-		mangoGroup: MangoGroup,
-		filters?: any[],
-		includeOpenOrders = true,
-	): Promise<MangoAccount[]> {
-		const accountFilters = [
-			{
-				memcmp: {
-					offset: MangoAccountLayout.offsetOf('mangoGroup'),
-					bytes: mangoGroup.publicKey.toBase58(),
-				},
-			},
-			{
-				dataSize: MangoAccountLayout.span,
-			},
-		];
-
-		if (filters && filters.length) {
-			accountFilters.push(...filters);
-		}
-
-		const mangoAccounts = await getFilteredProgramAccounts(
-			this.connection,
-			this.programId,
-			accountFilters,
-		).then((accounts) =>
-			accounts.map(({publicKey, accountInfo}) => {
-				return new MangoAccount(
-					publicKey,
-					MangoAccountLayout.decode(
-						accountInfo == null ? undefined : accountInfo.data,
-					),
-				);
-			}),
-		);
-
-		if (includeOpenOrders) {
-			const openOrderPks = mangoAccounts
-				.map((ma) => ma.spotOpenOrders.filter((pk) => !pk.equals(zeroKey)))
-				.flat();
-
-			const openOrderAccountInfos = await getMultipleAccounts(
-				this.connection,
-				openOrderPks,
-			);
-
-			const openOrders = openOrderAccountInfos.map(
-				({publicKey, accountInfo}) =>
-					OpenOrders.fromAccountInfo(
-						publicKey,
-						accountInfo,
-						mangoGroup.dexProgramId,
-					),
-			);
-
-			const pkToOpenOrdersAccount = {};
-			openOrders.forEach((openOrdersAccount) => {
-				pkToOpenOrdersAccount[openOrdersAccount.publicKey.toBase58()] =
-					openOrdersAccount;
-			});
-
-			for (const ma of mangoAccounts) {
-				for (let i = 0; i < ma.spotOpenOrders.length; i++) {
-					if (ma.spotOpenOrders[i].toBase58() in pkToOpenOrdersAccount) {
-						ma.spotOpenOrdersAccounts[i] =
-							pkToOpenOrdersAccount[ma.spotOpenOrders[i].toBase58()];
-					}
-				}
-			}
-		}
-
-		return mangoAccounts;
-	}
-
-	async addStubOracle(mangoGroupPk: PublicKey, admin: Keypair) {
-		const createOracleAccountInstruction = await createAccountInstruction(
-			this.connection,
-			admin.publicKey,
-			StubOracleLayout.span,
-			this.programId,
-		);
-
-		const instruction = makeAddOracleInstruction(
-			this.programId,
-			mangoGroupPk,
-			createOracleAccountInstruction.account.publicKey,
-			admin.publicKey,
-		);
-
-		const transaction = new Transaction();
-		transaction.add(createOracleAccountInstruction.instruction);
-		transaction.add(instruction);
-
-		const additionalSigners = [createOracleAccountInstruction.account];
-		return await this.sendTransaction(transaction, admin, additionalSigners);
-	}
-
-	async setStubOracle(
-		mangoGroupPk: PublicKey,
-		oraclePk: PublicKey,
-		admin: Keypair,
-		price: number,
-	) {
-		const instruction = makeSetOracleInstruction(
-			this.programId,
-			mangoGroupPk,
-			oraclePk,
-			admin.publicKey,
-			I80F48.fromNumber(price),
-		);
-
-		const transaction = new Transaction();
-		transaction.add(instruction);
-
-		const additionalSigners = [];
-		return await this.sendTransaction(transaction, admin, additionalSigners);
-	}
-
-	async addPerpMarket(
-		mangoGroup: MangoGroup,
-		oraclePk: PublicKey,
-		mngoMintPk: PublicKey,
-		admin: Keypair,
-		maintLeverage: number,
-		initLeverage: number,
-		liquidationFee: number,
-		makerFee: number,
-		takerFee: number,
-		baseLotSize: number,
-		quoteLotSize: number,
-		maxNumEvents: number,
-		rate: number, // liquidity mining params; set rate == 0 if no liq mining
-		maxDepthBps: number,
-		targetPeriodLength: number,
-		mngoPerPeriod: number,
-		exp: number,
-	) {
-		const makePerpMarketAccountInstruction = await createAccountInstruction(
-			this.connection,
-			admin.publicKey,
-			PerpMarketLayout.span,
-			this.programId,
-		);
-
-		const makeEventQueueAccountInstruction = await createAccountInstruction(
-			this.connection,
-			admin.publicKey,
-			PerpEventQueueHeaderLayout.span + maxNumEvents * PerpEventLayout.span,
-			this.programId,
-		);
-
-		const makeBidAccountInstruction = await createAccountInstruction(
-			this.connection,
-			admin.publicKey,
-			BookSideLayout.span,
-			this.programId,
-		);
-
-		const makeAskAccountInstruction = await createAccountInstruction(
-			this.connection,
-			admin.publicKey,
-			BookSideLayout.span,
-			this.programId,
-		);
-
-		const mngoVaultAccount = new Keypair()
-		const mngoVaultAccountInstructions = await createTokenAccountInstructions(
-			this.connection,
-			admin.publicKey,
-			mngoVaultAccount.publicKey,
-			mngoMintPk,
-			mangoGroup.signerKey,
-		);
-
-		const instruction = await makeAddPerpMarketInstruction(
-			this.programId,
-			mangoGroup.publicKey,
-			oraclePk,
-			makePerpMarketAccountInstruction.account.publicKey,
-			makeEventQueueAccountInstruction.account.publicKey,
-			makeBidAccountInstruction.account.publicKey,
-			makeAskAccountInstruction.account.publicKey,
-			mngoVaultAccount.publicKey,
-			admin.publicKey,
-			I80F48.fromNumber(maintLeverage),
-			I80F48.fromNumber(initLeverage),
-			I80F48.fromNumber(liquidationFee),
-			I80F48.fromNumber(makerFee),
-			I80F48.fromNumber(takerFee),
-			new BN(baseLotSize),
-			new BN(quoteLotSize),
-			I80F48.fromNumber(rate),
-			I80F48.fromNumber(maxDepthBps),
-			new BN(targetPeriodLength),
-			new BN(mngoPerPeriod),
-			new BN(exp),
-		);
-
-		const createMngoVaultTransaction = new Transaction();
-		createMngoVaultTransaction.add(...mngoVaultAccountInstructions);
-		await this.sendTransaction(createMngoVaultTransaction, admin, [
-			mngoVaultAccount
-		]);
-
-		const transaction = new Transaction();
-		transaction.add(makePerpMarketAccountInstruction.instruction);
-		transaction.add(makeEventQueueAccountInstruction.instruction);
-		transaction.add(makeBidAccountInstruction.instruction);
-		transaction.add(makeAskAccountInstruction.instruction);
-		transaction.add(instruction);
-
-		const additionalSigners = [
-			makePerpMarketAccountInstruction.account,
-			makeEventQueueAccountInstruction.account,
-			makeBidAccountInstruction.account,
-			makeAskAccountInstruction.account,
-		];
-
-		return await this.sendTransaction(transaction, admin, additionalSigners);
-	}
-
-	async createPerpMarket(
-		mangoGroup: MangoGroup,
-		oraclePk: PublicKey,
-		mngoMintPk: PublicKey,
-		admin: Payer,
-		maintLeverage: number,
-		initLeverage: number,
-		liquidationFee: number,
-		makerFee: number,
-		takerFee: number,
-		baseLotSize: number,
-		quoteLotSize: number,
-		maxNumEvents: number,
-		rate: number, // liquidity mining params; set rate == 0 if no liq mining
-		maxDepthBps: number,
-		targetPeriodLength: number,
-		mngoPerPeriod: number,
-		exp: number,
-		version: number,
-		lmSizeShift: number,
-		baseDecimals: number,
-	) {
-		const [perpMarketPk] = await PublicKey.findProgramAddress(
-			[
-				mangoGroup.publicKey.toBytes(),
-				new Buffer('PerpMarket', 'utf-8'),
-				oraclePk.toBytes(),
-			],
-			this.programId,
-		);
-		const makeEventQueueAccountInstruction = await createAccountInstruction(
-			this.connection,
-			admin.publicKey,
-			PerpEventQueueHeaderLayout.span + maxNumEvents * PerpEventLayout.span,
-			this.programId,
-		);
-
-		const makeBidAccountInstruction = await createAccountInstruction(
-			this.connection,
-			admin.publicKey,
-			BookSideLayout.span,
-			this.programId,
-		);
-
-		const makeAskAccountInstruction = await createAccountInstruction(
-			this.connection,
-			admin.publicKey,
-			BookSideLayout.span,
-			this.programId,
-		);
-
-		const [mngoVaultPk] = await PublicKey.findProgramAddress(
-			[
-				perpMarketPk.toBytes(),
-				TOKEN_PROGRAM_ID.toBytes(),
-				mngoMintPk.toBytes(),
-			],
-			this.programId,
-		);
-		const instruction = await makeCreatePerpMarketInstruction(
-			this.programId,
-			mangoGroup.publicKey,
-			oraclePk,
-			perpMarketPk,
-			makeEventQueueAccountInstruction.account.publicKey,
-			makeBidAccountInstruction.account.publicKey,
-			makeAskAccountInstruction.account.publicKey,
-			mngoMintPk,
-			mngoVaultPk,
-			admin.publicKey,
-			mangoGroup.signerKey,
-			I80F48.fromNumber(maintLeverage),
-			I80F48.fromNumber(initLeverage),
-			I80F48.fromNumber(liquidationFee),
-			I80F48.fromNumber(makerFee),
-			I80F48.fromNumber(takerFee),
-			new BN(baseLotSize),
-			new BN(quoteLotSize),
-			I80F48.fromNumber(rate),
-			I80F48.fromNumber(maxDepthBps),
-			new BN(targetPeriodLength),
-			new BN(mngoPerPeriod),
-			new BN(exp),
-			new BN(version),
-			new BN(lmSizeShift),
-			new BN(baseDecimals),
-		);
-
-		const transaction = new Transaction();
-		transaction.add(makeEventQueueAccountInstruction.instruction);
-		transaction.add(makeBidAccountInstruction.instruction);
-		transaction.add(makeAskAccountInstruction.instruction);
-		transaction.add(instruction);
-
-		const additionalSigners = [
-			makeEventQueueAccountInstruction.account,
-			makeBidAccountInstruction.account,
-			makeAskAccountInstruction.account,
-		];
-
-		return await this.sendTransaction(transaction, admin, additionalSigners);
-	}
-
-	// Liquidator Functions
-	async forceCancelSpotOrders(
-		mangoGroup: MangoGroup,
-		liqeeMangoAccount: MangoAccount,
-		spotMarket: Market,
-		baseRootBank: RootBank,
-		quoteRootBank: RootBank,
-		payer: Keypair,
-		limit: BN,
-	) {
-		const baseNodeBanks = await baseRootBank.loadNodeBanks(this.connection);
-		const quoteNodeBanks = await quoteRootBank.loadNodeBanks(this.connection);
-
-		const openOrdersKeys: {pubkey: PublicKey; isWritable: boolean}[] = [];
-		const spotMarketIndex = mangoGroup.getSpotMarketIndex(spotMarket.publicKey);
-		// Only pass in open orders if in margin basket or current market index, and
-		// the only writable account should be OpenOrders for current market index
-		for (let i = 0; i < liqeeMangoAccount.spotOpenOrders.length; i++) {
-			let pubkey = zeroKey;
-			let isWritable = false;
-
-			if (i === spotMarketIndex) {
-				isWritable = true;
-
-				if (liqeeMangoAccount.spotOpenOrders[spotMarketIndex].equals(zeroKey)) {
-					console.log('missing oo for ', spotMarketIndex);
-					// open orders missing for this market; create a new one now
-					// const openOrdersSpace = OpenOrders.getLayout(
-					//   mangoGroup.dexProgramId,
-					// ).span;
-					// const openOrdersLamports =
-					//   await this.connection.getMinimumBalanceForRentExemption(
-					//     openOrdersSpace,
-					//     'singleGossip',
-					//   );
-					// const accInstr = await createAccountInstruction(
-					//   this.connection,
-					//   owner.publicKey,
-					//   openOrdersSpace,
-					//   mangoGroup.dexProgramId,
-					//   openOrdersLamports,
-					// );
-
-					// transaction.add(accInstr.instruction);
-					// additionalSigners.push(accInstr.account);
-					// pubkey = accInstr.account.publicKey;
-				} else {
-					pubkey = liqeeMangoAccount.spotOpenOrders[i];
-				}
-			} else if (liqeeMangoAccount.inMarginBasket[i]) {
-				pubkey = liqeeMangoAccount.spotOpenOrders[i];
-			}
-
-			openOrdersKeys.push({pubkey, isWritable});
-		}
-
-		const dexSigner = await PublicKey.createProgramAddress(
-			[
-				spotMarket.publicKey.toBuffer(),
-				spotMarket['_decoded'].vaultSignerNonce.toArrayLike(Buffer, 'le', 8),
-			],
-			spotMarket.programId,
-		);
-
-		const instruction = makeForceCancelSpotOrdersInstruction(
-			this.programId,
-			mangoGroup.publicKey,
-			mangoGroup.mangoCache,
-			liqeeMangoAccount.publicKey,
-			baseRootBank.publicKey,
-			baseNodeBanks[0].publicKey,
-			baseNodeBanks[0].vault,
-			quoteRootBank.publicKey,
-			quoteNodeBanks[0].publicKey,
-			quoteNodeBanks[0].vault,
-			spotMarket.publicKey,
-			spotMarket.bidsAddress,
-			spotMarket.asksAddress,
-			mangoGroup.signerKey,
-			spotMarket['_decoded'].eventQueue,
-			spotMarket['_decoded'].baseVault,
-			spotMarket['_decoded'].quoteVault,
-			dexSigner,
-			mangoGroup.dexProgramId,
-			openOrdersKeys,
-			limit,
-		);
-
-		const transaction = new Transaction();
-		transaction.add(instruction);
-
-		return await this.sendTransaction(transaction, payer, []);
-	}
-
-	/**
-	 * Send multiple instructions to cancel all perp orders in this market
-	 */
-	async forceCancelAllPerpOrdersInMarket(
-		mangoGroup: MangoGroup,
-		liqee: MangoAccount,
-		perpMarket: PerpMarket,
-		payer: Payer,
-		limitPerInstruction: number,
-	): Promise<TransactionSignature> {
-		const transaction = new Transaction();
-		const marketIndex = mangoGroup.getPerpMarketIndex(perpMarket.publicKey);
-		const instruction = makeForceCancelPerpOrdersInstruction(
-			this.programId,
-			mangoGroup.publicKey,
-			mangoGroup.mangoCache,
-			perpMarket.publicKey,
-			perpMarket.bids,
-			perpMarket.asks,
-			liqee.publicKey,
-			liqee.spotOpenOrders,
-			new BN(limitPerInstruction),
-		);
-		transaction.add(instruction);
-
-		let orderCount = 0;
-		for (let i = 0; i < liqee.orderMarket.length; i++) {
-			if (liqee.orderMarket[i] !== marketIndex) {
-				continue;
-			}
-			orderCount++;
-			if (orderCount === limitPerInstruction) {
-				orderCount = 0;
-				const instruction = makeForceCancelPerpOrdersInstruction(
-					this.programId,
-					mangoGroup.publicKey,
-					mangoGroup.mangoCache,
-					perpMarket.publicKey,
-					perpMarket.bids,
-					perpMarket.asks,
-					liqee.publicKey,
-					liqee.spotOpenOrders,
-					new BN(limitPerInstruction),
-				);
-				transaction.add(instruction);
-
-				// TODO - verify how many such instructions can go into one tx
-				// right now 10 seems reasonable considering size of 800ish bytes if all spot open orders present
-				if (transaction.instructions.length === 10) {
-					break;
-				}
-			}
-		}
-
-		return await this.sendTransaction(transaction, payer, []);
-	}
-
-	async forceCancelPerpOrders(
-		mangoGroup: MangoGroup,
-		liqeeMangoAccount: MangoAccount,
-		perpMarket: PerpMarket,
-		payer: Keypair,
-		limit: BN,
-	) {
-		const instruction = makeForceCancelPerpOrdersInstruction(
-			this.programId,
-			mangoGroup.publicKey,
-			mangoGroup.mangoCache,
-			perpMarket.publicKey,
-			perpMarket.bids,
-			perpMarket.asks,
-			liqeeMangoAccount.publicKey,
-			liqeeMangoAccount.spotOpenOrders,
-			limit,
-		);
-
-		const transaction = new Transaction();
-		transaction.add(instruction);
-
-		return await this.sendTransaction(transaction, payer, []);
-	}
-
-	async liquidateTokenAndToken(
-		mangoGroup: MangoGroup,
-		liqeeMangoAccount: MangoAccount,
-		liqorMangoAccount: MangoAccount,
-		assetRootBank: RootBank,
-		liabRootBank: RootBank,
-		payer: Keypair,
-		maxLiabTransfer: I80F48,
-	) {
-		const instruction = makeLiquidateTokenAndTokenInstruction(
-			this.programId,
-			mangoGroup.publicKey,
-			mangoGroup.mangoCache,
-			liqeeMangoAccount.publicKey,
-			liqorMangoAccount.publicKey,
-			payer.publicKey,
-			assetRootBank.publicKey,
-			assetRootBank.nodeBanks[0],
-			liabRootBank.publicKey,
-			liabRootBank.nodeBanks[0],
-			liqeeMangoAccount.spotOpenOrders,
-			liqorMangoAccount.spotOpenOrders,
-			maxLiabTransfer,
-		);
-
-		const transaction = new Transaction();
-		transaction.add(instruction);
-
-		return await this.sendTransaction(transaction, payer, []);
-	}
-
-	async liquidateTokenAndPerp(
-		mangoGroup: MangoGroup,
-		liqeeMangoAccount: MangoAccount,
-		liqorMangoAccount: MangoAccount,
-		rootBank: RootBank,
-		payer: Keypair,
-		assetType: AssetType,
-		assetIndex: number,
-		liabType: AssetType,
-		liabIndex: number,
-		maxLiabTransfer: I80F48,
-	) {
-		const instruction = makeLiquidateTokenAndPerpInstruction(
-			this.programId,
-			mangoGroup.publicKey,
-			mangoGroup.mangoCache,
-			liqeeMangoAccount.publicKey,
-			liqorMangoAccount.publicKey,
-			payer.publicKey,
-			rootBank.publicKey,
-			rootBank.nodeBanks[0],
-			liqeeMangoAccount.spotOpenOrders,
-			liqorMangoAccount.spotOpenOrders,
-			assetType,
-			new BN(assetIndex),
-			liabType,
-			new BN(liabIndex),
-			maxLiabTransfer,
-		);
-
-		const transaction = new Transaction();
-		transaction.add(instruction);
-
-		return await this.sendTransaction(transaction, payer, []);
-	}
-
-	async liquidatePerpMarket(
-		mangoGroup: MangoGroup,
-		liqeeMangoAccount: MangoAccount,
-		liqorMangoAccount: MangoAccount,
-		perpMarket: PerpMarket,
-		payer: Keypair,
-		baseTransferRequest: BN,
-	) {
-		const instruction = makeLiquidatePerpMarketInstruction(
-			this.programId,
-			mangoGroup.publicKey,
-			mangoGroup.mangoCache,
-			perpMarket.publicKey,
-			perpMarket.eventQueue,
-			liqeeMangoAccount.publicKey,
-			liqorMangoAccount.publicKey,
-			payer.publicKey,
-			liqeeMangoAccount.spotOpenOrders,
-			liqorMangoAccount.spotOpenOrders,
-			baseTransferRequest,
-		);
-
-		const transaction = new Transaction();
-		transaction.add(instruction);
-
-		return await this.sendTransaction(transaction, payer, []);
-	}
-
-	async settleFees(
-		mangoGroup: MangoGroup,
-		mangoAccount: MangoAccount,
-		perpMarket: PerpMarket,
-		rootBank: RootBank,
-		payer: Keypair,
-	) {
-		const nodeBanks = await rootBank.loadNodeBanks(this.connection);
-
-		const instruction = makeSettleFeesInstruction(
-			this.programId,
-			mangoGroup.publicKey,
-			mangoGroup.mangoCache,
-			perpMarket.publicKey,
-			mangoAccount.publicKey,
-			rootBank.publicKey,
-			nodeBanks[0].publicKey,
-			nodeBanks[0].vault,
-			mangoGroup.feesVault,
-			mangoGroup.signerKey,
-		);
-
-		const transaction = new Transaction();
-		transaction.add(instruction);
-
-		return await this.sendTransaction(transaction, payer, []);
-	}
-
-	async resolvePerpBankruptcy(
-		mangoGroup: MangoGroup,
-		liqeeMangoAccount: MangoAccount,
-		liqorMangoAccount: MangoAccount,
-		perpMarket: PerpMarket,
-		rootBank: RootBank,
-		payer: Keypair,
-		liabIndex: number,
-		maxLiabTransfer: I80F48,
-	) {
-		const nodeBanks = await rootBank.loadNodeBanks(this.connection);
-		const instruction = makeResolvePerpBankruptcyInstruction(
-			this.programId,
-			mangoGroup.publicKey,
-			mangoGroup.mangoCache,
-			liqeeMangoAccount.publicKey,
-			liqorMangoAccount.publicKey,
-			payer.publicKey,
-			rootBank.publicKey,
-			nodeBanks[0].publicKey,
-			nodeBanks[0].vault,
-			mangoGroup.insuranceVault,
-			mangoGroup.signerKey,
-			perpMarket.publicKey,
-			liqorMangoAccount.spotOpenOrders,
-			new BN(liabIndex),
-			maxLiabTransfer,
-		);
-
-		const transaction = new Transaction();
-		transaction.add(instruction);
-
-		return await this.sendTransaction(transaction, payer, []);
-	}
-
-	async resolveTokenBankruptcy(
-		mangoGroup: MangoGroup,
-		liqeeMangoAccount: MangoAccount,
-		liqorMangoAccount: MangoAccount,
-		quoteRootBank: RootBank,
-		liabRootBank: RootBank,
-		payer: Keypair,
-		maxLiabTransfer: I80F48,
-	) {
-		const quoteNodeBanks = await quoteRootBank.loadNodeBanks(this.connection);
-		const instruction = makeResolveTokenBankruptcyInstruction(
-			this.programId,
-			mangoGroup.publicKey,
-			mangoGroup.mangoCache,
-			liqeeMangoAccount.publicKey,
-			liqorMangoAccount.publicKey,
-			payer.publicKey,
-			quoteRootBank.publicKey,
-			quoteRootBank.nodeBanks[0],
-			quoteNodeBanks[0].vault,
-			mangoGroup.insuranceVault,
-			mangoGroup.signerKey,
-			liabRootBank.publicKey,
-			liabRootBank.nodeBanks[0],
-			liqorMangoAccount.spotOpenOrders,
-			liabRootBank.nodeBanks,
-			maxLiabTransfer,
-		);
-
-		const transaction = new Transaction();
-		transaction.add(instruction);
-
-		return await this.sendTransaction(transaction, payer, []);
-	}
-
-	async redeemMngo(
-		mangoGroup: MangoGroup,
-		mangoAccount: MangoAccount,
-		perpMarket: PerpMarket,
-		payer: Payer,
-		mngoRootBank: PublicKey,
-		mngoNodeBank: PublicKey,
-		mngoVault: PublicKey,
-	): Promise<TransactionSignature> {
-		const instruction = makeRedeemMngoInstruction(
-			this.programId,
-			mangoGroup.publicKey,
-			mangoGroup.mangoCache,
-			mangoAccount.publicKey,
-			payer.publicKey,
-			perpMarket.publicKey,
-			perpMarket.mngoVault,
-			mngoRootBank,
-			mngoNodeBank,
-			mngoVault,
-			mangoGroup.signerKey,
-		);
-		const transaction = new Transaction();
-		transaction.add(instruction);
-
-		return await this.sendTransaction(transaction, payer, []);
-	}
-
-	async redeemAllMngo(
-		mangoGroup: MangoGroup,
-		mangoAccount: MangoAccount,
-		payer: Payer,
-		mngoRootBank: PublicKey,
-		mngoNodeBank: PublicKey,
-		mngoVault: PublicKey,
-	): Promise<TransactionSignature[]> {
-		const transactions: Transaction[] = [];
-		let transaction = new Transaction();
-
-		const perpMarkets = await Promise.all(
-			mangoAccount.perpAccounts.map((perpAccount, i) => {
-				if (perpAccount.mngoAccrued.eq(ZERO_BN)) {
-					return promiseUndef();
-				} else {
-					return this.getPerpMarket(
-						mangoGroup.perpMarkets[i].perpMarket,
-						mangoGroup.tokens[i].decimals,
-						mangoGroup.tokens[QUOTE_INDEX].decimals,
-					);
-				}
-			}),
-		);
-
-		for (let i = 0; i < mangoAccount.perpAccounts.length; i++) {
-			const perpMarket = perpMarkets[i];
-			if (perpMarket === undefined) continue;
-
-			const instruction = makeRedeemMngoInstruction(
-				this.programId,
-				mangoGroup.publicKey,
-				mangoGroup.mangoCache,
-				mangoAccount.publicKey,
-				payer.publicKey,
-				perpMarket.publicKey,
-				perpMarket.mngoVault,
-				mngoRootBank,
-				mngoNodeBank,
-				mngoVault,
-				mangoGroup.signerKey,
-			);
-			transaction.add(instruction);
-			if (transaction.instructions.length === 9) {
-				transactions.push(transaction);
-				transaction = new Transaction();
-			}
-		}
-		if (transaction.instructions.length > 0) {
-			transactions.push(transaction);
-
-			// txProms.push(this.sendTransaction(transaction, payer, []));
-		}
-
-		const transactionsAndSigners = transactions.map((tx) => ({
-			transaction: tx,
-			signers: [],
-		}));
-
-		if (transactionsAndSigners.length === 0) {
-			throw new Error('No MNGO rewards to redeem');
-		}
-
-		// Sign multiple transactions at once for better UX
-		const signedTransactions = await this.signTransactions({
-			transactionsAndSigners,
-			payer,
-		});
-
-		if (signedTransactions) {
-			const txSigs = await Promise.all(
-				signedTransactions.map((signedTransaction) =>
-					this.sendSignedTransaction({signedTransaction}),
-				),
-			);
-			return txSigs;
-		} else {
-			throw new Error('Unable to sign all RedeemMngo transactions');
-		}
-	}
-
-	async addMangoAccountInfo(
-		mangoGroup: MangoGroup,
-		mangoAccount: MangoAccount,
-		owner: Payer,
-		info: string,
-	): Promise<TransactionSignature> {
-		const instruction = makeAddMangoAccountInfoInstruction(
-			this.programId,
-			mangoGroup.publicKey,
-			mangoAccount.publicKey,
-			owner.publicKey,
-			info,
-		);
-		const transaction = new Transaction();
-		transaction.add(instruction);
-		const additionalSigners = [];
-
-		return await this.sendTransaction(transaction, owner, additionalSigners);
-	}
-
-	async depositMsrm(
-		mangoGroup: MangoGroup,
-		mangoAccount: MangoAccount,
-		owner: Payer,
-		msrmAccount: PublicKey,
-		quantity: number,
-	): Promise<TransactionSignature> {
-		const instruction = makeDepositMsrmInstruction(
-			this.programId,
-			mangoGroup.publicKey,
-			mangoAccount.publicKey,
-			owner.publicKey,
-			msrmAccount,
-			mangoGroup.msrmVault,
-			new BN(Math.floor(quantity)),
-		);
-		const transaction = new Transaction();
-		transaction.add(instruction);
-		const additionalSigners = [];
-
-		return await this.sendTransaction(transaction, owner, additionalSigners);
-	}
-	async withdrawMsrm(
-		mangoGroup: MangoGroup,
-		mangoAccount: MangoAccount,
-		owner: Payer,
-		msrmAccount: PublicKey,
-		quantity: number,
-	): Promise<TransactionSignature> {
-		const instruction = makeWithdrawMsrmInstruction(
-			this.programId,
-			mangoGroup.publicKey,
-			mangoAccount.publicKey,
-			owner.publicKey,
-			msrmAccount,
-			mangoGroup.msrmVault,
-			mangoGroup.signerKey,
-			new BN(Math.floor(quantity)),
-		);
-		const transaction = new Transaction();
-		transaction.add(instruction);
-		const additionalSigners = [];
-
-		return await this.sendTransaction(transaction, owner, additionalSigners);
-	}
-
-	async changePerpMarketParams(
-		mangoGroup: MangoGroup,
-		perpMarket: PerpMarket,
-		admin: Payer,
-
-		maintLeverage: number | undefined,
-		initLeverage: number | undefined,
-		liquidationFee: number | undefined,
-		makerFee: number | undefined,
-		takerFee: number | undefined,
-		rate: number | undefined,
-		maxDepthBps: number | undefined,
-		targetPeriodLength: number | undefined,
-		mngoPerPeriod: number | undefined,
-		exp: number | undefined,
-	): Promise<TransactionSignature> {
-		const instruction = makeChangePerpMarketParamsInstruction(
-			this.programId,
-			mangoGroup.publicKey,
-			perpMarket.publicKey,
-			admin.publicKey,
-			I80F48.fromNumberOrUndef(maintLeverage),
-			I80F48.fromNumberOrUndef(initLeverage),
-			I80F48.fromNumberOrUndef(liquidationFee),
-			I80F48.fromNumberOrUndef(makerFee),
-			I80F48.fromNumberOrUndef(takerFee),
-			I80F48.fromNumberOrUndef(rate),
-			I80F48.fromNumberOrUndef(maxDepthBps),
-			targetPeriodLength !== undefined ? new BN(targetPeriodLength) : undefined,
-			mngoPerPeriod !== undefined ? new BN(mngoPerPeriod) : undefined,
-			exp !== undefined ? new BN(exp) : undefined,
-		);
-
-		const transaction = new Transaction();
-		transaction.add(instruction);
-		const additionalSigners = [];
-
-		return await this.sendTransaction(transaction, admin, additionalSigners);
-	}
-
-	async changePerpMarketParams2(
-		mangoGroup: MangoGroup,
-		perpMarket: PerpMarket,
-		admin: Payer,
-
-		maintLeverage: number | undefined,
-		initLeverage: number | undefined,
-		liquidationFee: number | undefined,
-		makerFee: number | undefined,
-		takerFee: number | undefined,
-		rate: number | undefined,
-		maxDepthBps: number | undefined,
-		targetPeriodLength: number | undefined,
-		mngoPerPeriod: number | undefined,
-		exp: number | undefined,
-		version: number | undefined,
-		lmSizeShift: number | undefined,
-	): Promise<TransactionSignature> {
-		const instruction = makeChangePerpMarketParams2Instruction(
-			this.programId,
-			mangoGroup.publicKey,
-			perpMarket.publicKey,
-			admin.publicKey,
-			I80F48.fromNumberOrUndef(maintLeverage),
-			I80F48.fromNumberOrUndef(initLeverage),
-			I80F48.fromNumberOrUndef(liquidationFee),
-			I80F48.fromNumberOrUndef(makerFee),
-			I80F48.fromNumberOrUndef(takerFee),
-			I80F48.fromNumberOrUndef(rate),
-			I80F48.fromNumberOrUndef(maxDepthBps),
-			targetPeriodLength !== undefined ? new BN(targetPeriodLength) : undefined,
-			mngoPerPeriod !== undefined ? new BN(mngoPerPeriod) : undefined,
-			exp !== undefined ? new BN(exp) : undefined,
-			version !== undefined ? new BN(version) : undefined,
-			lmSizeShift !== undefined ? new BN(lmSizeShift) : undefined,
-		);
-
-		const transaction = new Transaction();
-		transaction.add(instruction);
-		const additionalSigners = [];
-
-		return await this.sendTransaction(transaction, admin, additionalSigners);
-	}
-
-	async setGroupAdmin(
-		mangoGroup: MangoGroup,
-		newAdmin: PublicKey,
-		admin: Payer,
-	): Promise<TransactionSignature> {
-		const instruction = makeSetGroupAdminInstruction(
-			this.programId,
-			mangoGroup.publicKey,
-			newAdmin,
-			admin.publicKey,
-		);
-		const transaction = new Transaction();
-		transaction.add(instruction);
-		const additionalSigners = [];
-		return await this.sendTransaction(transaction, admin, additionalSigners);
-	}
-
-	/**
-	 * Add allowance for orders to be cancelled and replaced in a single transaction
-	 */
-	async modifySpotOrder(
-		mangoGroup: MangoGroup,
-		mangoAccount: MangoAccount,
-		mangoCache: PublicKey,
-		spotMarket: Market,
-		owner: Payer,
-		order: Order,
-
-		side: 'buy' | 'sell',
-		price: number,
-		size: number,
-		orderType?: 'limit' | 'ioc' | 'postOnly',
-	): Promise<TransactionSignature> {
-		const transaction = new Transaction();
-
-		const instruction = makeCancelSpotOrderInstruction(
-			this.programId,
-			mangoGroup.publicKey,
-			owner.publicKey,
-			mangoAccount.publicKey,
-			spotMarket.programId,
-			spotMarket.publicKey,
-			spotMarket['_decoded'].bids,
-			spotMarket['_decoded'].asks,
-			order.openOrdersAddress,
-			mangoGroup.signerKey,
-			spotMarket['_decoded'].eventQueue,
-			order,
-		);
-		transaction.add(instruction);
-
-		const dexSigner = await PublicKey.createProgramAddress(
-			[
-				spotMarket.publicKey.toBuffer(),
-				spotMarket['_decoded'].vaultSignerNonce.toArrayLike(Buffer, 'le', 8),
-			],
-			spotMarket.programId,
-		);
-
-		const spotMarketIndex = mangoGroup.getSpotMarketIndex(spotMarket.publicKey);
-		if (!mangoGroup.rootBankAccounts.length) {
-			await mangoGroup.loadRootBanks(this.connection);
-		}
-		const baseRootBank = mangoGroup.rootBankAccounts[spotMarketIndex];
-		const baseNodeBank = baseRootBank?.nodeBankAccounts[0];
-		const quoteRootBank = mangoGroup.rootBankAccounts[QUOTE_INDEX];
-		const quoteNodeBank = quoteRootBank?.nodeBankAccounts[0];
-
-		if (!baseNodeBank || !quoteNodeBank) {
-			throw new Error('Invalid or missing node banks');
-		}
-		const settleFundsInstruction = makeSettleFundsInstruction(
-			this.programId,
-			mangoGroup.publicKey,
-			mangoGroup.mangoCache,
-			owner.publicKey,
-			mangoAccount.publicKey,
-			spotMarket.programId,
-			spotMarket.publicKey,
-			mangoAccount.spotOpenOrders[spotMarketIndex],
-			mangoGroup.signerKey,
-			spotMarket['_decoded'].baseVault,
-			spotMarket['_decoded'].quoteVault,
-			mangoGroup.tokens[spotMarketIndex].rootBank,
-			baseNodeBank.publicKey,
-			mangoGroup.tokens[QUOTE_INDEX].rootBank,
-			quoteNodeBank.publicKey,
-			baseNodeBank.vault,
-			quoteNodeBank.vault,
-			dexSigner,
-		);
-		transaction.add(settleFundsInstruction);
-
-		const additionalSigners: Keypair[] = [];
-
-		const limitPrice = spotMarket.priceNumberToLots(price);
-		const maxBaseQuantity = spotMarket.baseSizeNumberToLots(size);
-
-		// TODO implement srm vault fee discount
-		// const feeTier = getFeeTier(0, nativeToUi(mangoGroup.nativeSrm || 0, SRM_DECIMALS));
-		const feeTier = getFeeTier(0, nativeToUi(0, 0));
-		const rates = getFeeRates(feeTier);
-		const maxQuoteQuantity = new BN(
-			spotMarket['_decoded'].quoteLotSize.toNumber() * (1 + rates.taker),
-		).mul(
-			spotMarket
-				.baseSizeNumberToLots(size)
-				.mul(spotMarket.priceNumberToLots(price)),
-		);
-
-		// Checks already completed as only price modified
-		if (maxBaseQuantity.lte(ZERO_BN)) {
-			throw new Error('size too small');
-		}
-		if (limitPrice.lte(ZERO_BN)) {
-			throw new Error('invalid price');
-		}
-		const selfTradeBehavior = 'decrementTake';
-
-		if (!baseRootBank || !baseNodeBank || !quoteRootBank || !quoteNodeBank) {
-			throw new Error('Invalid or missing banks');
-		}
-
-		const openOrdersKeys: {pubkey: PublicKey; isWritable: boolean}[] = [];
-
-		// Only pass in open orders if in margin basket or current market index, and
-		// the only writable account should be OpenOrders for current market index
-		for (let i = 0; i < mangoAccount.spotOpenOrders.length; i++) {
-			let pubkey = zeroKey;
-			let isWritable = false;
-
-			if (i === spotMarketIndex) {
-				isWritable = true;
-
-				if (mangoAccount.spotOpenOrders[spotMarketIndex].equals(zeroKey)) {
-					// open orders missing for this market; create a new one now
-					const openOrdersSpace = OpenOrders.getLayout(
-						mangoGroup.dexProgramId,
-					).span;
-
-					const openOrdersLamports =
-						await this.connection.getMinimumBalanceForRentExemption(
-							openOrdersSpace,
-							'processed',
-						);
-
-					const accInstr = await createAccountInstruction(
-						this.connection,
-						owner.publicKey,
-						openOrdersSpace,
-						mangoGroup.dexProgramId,
-						openOrdersLamports,
-					);
-
-					const initOpenOrders = makeInitSpotOpenOrdersInstruction(
-						this.programId,
-						mangoGroup.publicKey,
-						mangoAccount.publicKey,
-						owner.publicKey,
-						mangoGroup.dexProgramId,
-						accInstr.account.publicKey,
-						spotMarket.publicKey,
-						mangoGroup.signerKey,
-					);
-
-					const initTx = new Transaction();
-
-					initTx.add(accInstr.instruction);
-					initTx.add(initOpenOrders);
-
-					await this.sendTransaction(initTx, owner, [accInstr.account]);
-
-					pubkey = accInstr.account.publicKey;
-				} else {
-					pubkey = mangoAccount.spotOpenOrders[i];
-				}
-			} else if (mangoAccount.inMarginBasket[i]) {
-				pubkey = mangoAccount.spotOpenOrders[i];
-			}
-
-			openOrdersKeys.push({pubkey, isWritable});
-		}
-
-		const placeOrderInstruction = makePlaceSpotOrderInstruction(
-			this.programId,
-			mangoGroup.publicKey,
-			mangoAccount.publicKey,
-			owner.publicKey,
-			mangoCache,
-			spotMarket.programId,
-			spotMarket.publicKey,
-			spotMarket['_decoded'].bids,
-			spotMarket['_decoded'].asks,
-			spotMarket['_decoded'].requestQueue,
-			spotMarket['_decoded'].eventQueue,
-			spotMarket['_decoded'].baseVault,
-			spotMarket['_decoded'].quoteVault,
-			baseRootBank.publicKey,
-			baseNodeBank.publicKey,
-			baseNodeBank.vault,
-			quoteRootBank.publicKey,
-			quoteNodeBank.publicKey,
-			quoteNodeBank.vault,
-			mangoGroup.signerKey,
-			dexSigner,
-			mangoGroup.srmVault, // TODO: choose msrm vault if it has any deposits
-			openOrdersKeys,
-			side,
-			limitPrice,
-			maxBaseQuantity,
-			maxQuoteQuantity,
-			selfTradeBehavior,
-			orderType,
-			order.clientId,
-		);
-		transaction.add(placeOrderInstruction);
-
-		if (spotMarketIndex > 0) {
-			console.log(
-				spotMarketIndex - 1,
-				mangoAccount.spotOpenOrders[spotMarketIndex - 1].toBase58(),
-				openOrdersKeys[spotMarketIndex - 1].pubkey.toBase58(),
-			);
-		}
-		const txid = await this.sendTransaction(
-			transaction,
-			owner,
-			additionalSigners,
-		);
-
-		// update MangoAccount to have new OpenOrders pubkey
-		mangoAccount.spotOpenOrders[spotMarketIndex] =
-			openOrdersKeys[spotMarketIndex].pubkey;
-		mangoAccount.inMarginBasket[spotMarketIndex] = true;
-		console.log(
-			spotMarketIndex,
-			mangoAccount.spotOpenOrders[spotMarketIndex].toBase58(),
-			openOrdersKeys[spotMarketIndex].pubkey.toBase58(),
-		);
-
-		return txid;
-	}
-
-	async modifyPerpOrder(
-		mangoGroup: MangoGroup,
-		mangoAccount: MangoAccount,
-		mangoCache: PublicKey,
-		perpMarket: PerpMarket,
-		owner: Payer,
-		order: PerpOrder,
-
-		side: 'buy' | 'sell',
-		price: number,
-		quantity: number,
-		orderType?: PerpOrderType,
-		clientOrderId?: number,
-		bookSideInfo?: AccountInfo<Buffer>, // ask if side === bid, bids if side === ask; if this is given; crank instruction is added
-		invalidIdOk = false, // Don't throw error if order is invalid
-		referrerMangoAccountPk?: PublicKey,
-	): Promise<TransactionSignature> {
-		const transaction = new Transaction();
-		const additionalSigners: Keypair[] = [];
-
-		const cancelInstruction = makeCancelPerpOrderInstruction(
-			this.programId,
-			mangoGroup.publicKey,
-			mangoAccount.publicKey,
-			owner.publicKey,
-			perpMarket.publicKey,
-			perpMarket.bids,
-			perpMarket.asks,
-			order,
-			invalidIdOk,
-		);
-
-		transaction.add(cancelInstruction);
-
-		const [nativePrice, nativeQuantity] = perpMarket.uiToNativePriceQuantity(
-			price,
-			quantity,
-		);
-
-		const placeInstruction = makePlacePerpOrderInstruction(
-			this.programId,
-			mangoGroup.publicKey,
-			mangoAccount.publicKey,
-			owner.publicKey,
-			mangoCache,
-			perpMarket.publicKey,
-			perpMarket.bids,
-			perpMarket.asks,
-			perpMarket.eventQueue,
-			mangoAccount.spotOpenOrders,
-			nativePrice,
-			nativeQuantity,
-			clientOrderId
-				? new BN(clientOrderId)
-				: order.clientId ?? new BN(Date.now()),
-			side,
-			orderType,
-			false,
-			referrerMangoAccountPk,
-		);
-		transaction.add(placeInstruction);
-
-		if (bookSideInfo) {
-			const bookSide = bookSideInfo.data
-				? new BookSide(
-					side === 'buy' ? perpMarket.asks : perpMarket.bids,
-					perpMarket,
-					BookSideLayout.decode(bookSideInfo.data),
-				)
-				: [];
-			const accounts: Set<string> = new Set();
-			accounts.add(mangoAccount.publicKey.toBase58());
-
-			for (const order of bookSide) {
-				accounts.add(order.owner.toBase58());
-				if (accounts.size >= 10) {
-					break;
-				}
-			}
-
-			const consumeInstruction = makeConsumeEventsInstruction(
-				this.programId,
-				mangoGroup.publicKey,
-				mangoGroup.mangoCache,
-				perpMarket.publicKey,
-				perpMarket.eventQueue,
-				Array.from(accounts)
-					.map((s) => new PublicKey(s))
-					.sort(),
-				new BN(4),
-			);
-			transaction.add(consumeInstruction);
-		}
-
-		return await this.sendTransaction(transaction, owner, additionalSigners);
-	}
-
-	async addPerpTriggerOrder(
-		mangoGroup: MangoGroup,
-		mangoAccount: MangoAccount,
-		perpMarket: PerpMarket,
-		owner: Payer,
-		orderType: PerpOrderType,
-		side: 'buy' | 'sell',
-		price: number,
-		quantity: number,
-		triggerCondition: 'above' | 'below',
-		triggerPrice: number,
-		reduceOnly: boolean,
-		clientOrderId?: number,
-	): Promise<TransactionSignature> {
-		const transaction = new Transaction();
-		const additionalSigners: Keypair[] = [];
-
-		let advancedOrders: PublicKey = mangoAccount.advancedOrdersKey;
-		if (mangoAccount.advancedOrdersKey.equals(zeroKey)) {
-			[advancedOrders] = await PublicKey.findProgramAddress(
-				[mangoAccount.publicKey.toBytes()],
-				this.programId,
-			);
-
-			console.log('AdvancedOrders PDA:', advancedOrders.toBase58());
-
-			transaction.add(
-				makeInitAdvancedOrdersInstruction(
-					this.programId,
-					mangoGroup.publicKey,
-					mangoAccount.publicKey,
-					owner.publicKey,
-					advancedOrders,
-				),
-			);
-		}
-
-		const marketIndex = mangoGroup.getPerpMarketIndex(perpMarket.publicKey);
-
-		const baseTokenInfo = mangoGroup.tokens[marketIndex];
-		const quoteTokenInfo = mangoGroup.tokens[QUOTE_INDEX];
-		const baseUnit = Math.pow(10, baseTokenInfo.decimals);
-		const quoteUnit = Math.pow(10, quoteTokenInfo.decimals);
-
-		const nativePrice = new BN(price * quoteUnit)
-			.mul(perpMarket.baseLotSize)
-			.div(perpMarket.quoteLotSize.mul(new BN(baseUnit)));
-		const nativeQuantity = new BN(quantity * baseUnit).div(
-			perpMarket.baseLotSize,
-		);
-
-		const nativeTriggerPrice = I80F48.fromNumber(
-			triggerPrice *
-			Math.pow(10, perpMarket.quoteDecimals - perpMarket.baseDecimals),
-		);
-		const openOrders = mangoAccount.spotOpenOrders.filter(
-			(pk, i) => mangoAccount.inMarginBasket[i],
-		);
-
-		transaction.add(
-			makeAddPerpTriggerOrderInstruction(
-				this.programId,
-				mangoGroup.publicKey,
-				mangoAccount.publicKey,
-				owner.publicKey,
-				advancedOrders,
-				mangoGroup.mangoCache,
-				perpMarket.publicKey,
-				openOrders,
-				orderType,
-				side,
-				nativePrice,
-				nativeQuantity,
-				triggerCondition,
-				nativeTriggerPrice,
-				reduceOnly,
-				new BN(clientOrderId ?? Date.now()),
-			),
-		);
-		const txid = await this.sendTransaction(
-			transaction,
-			owner,
-			additionalSigners,
-		);
-		mangoAccount.advancedOrdersKey = advancedOrders;
-		return txid;
-	}
-
-	async removeAdvancedOrder(
-		mangoGroup: MangoGroup,
-		mangoAccount: MangoAccount,
-		owner: Payer,
-		orderIndex: number,
-	): Promise<TransactionSignature> {
-		const instruction = makeRemoveAdvancedOrderInstruction(
-			this.programId,
-			mangoGroup.publicKey,
-			mangoAccount.publicKey,
-			owner.publicKey,
-			mangoAccount.advancedOrdersKey,
-			orderIndex,
-		);
-		const transaction = new Transaction();
-		transaction.add(instruction);
-		const additionalSigners = [];
-		return await this.sendTransaction(transaction, owner, additionalSigners);
-	}
-
-	async executePerpTriggerOrder(
-		mangoGroup: MangoGroup,
-		mangoAccount: MangoAccount,
-		mangoCache: MangoCache,
-		perpMarket: PerpMarket,
-		payer: Payer,
-		orderIndex: number,
-	): Promise<TransactionSignature> {
-		const openOrders = mangoAccount.spotOpenOrders.filter(
-			(pk, i) => mangoAccount.inMarginBasket[i],
-		);
-
-		const instruction = makeExecutePerpTriggerOrderInstruction(
-			this.programId,
-			mangoGroup.publicKey,
-			mangoAccount.publicKey,
-			mangoAccount.advancedOrdersKey,
-			payer.publicKey,
-			mangoCache.publicKey,
-			perpMarket.publicKey,
-			perpMarket.bids,
-			perpMarket.asks,
-			perpMarket.eventQueue,
-			openOrders,
-			new BN(orderIndex),
-		);
-		const transaction = new Transaction();
-		transaction.add(instruction);
-		const additionalSigners = [];
-		return await this.sendTransaction(transaction, payer, additionalSigners);
-	}
-
-	async closeAdvancedOrders(
-		mangoGroup: MangoGroup,
-		mangoAccount: MangoAccount,
-		payer: Payer,
-	): Promise<TransactionSignature> {
-		const instruction = makeCloseAdvancedOrdersInstruction(
-			this.programId,
-			mangoGroup.publicKey,
-			mangoAccount.publicKey,
-			payer.publicKey,
-			mangoAccount.advancedOrdersKey,
-		);
-		const transaction = new Transaction();
-		transaction.add(instruction);
-		const additionalSigners = [];
-		return await this.sendTransaction(transaction, payer, additionalSigners);
-	}
-
-	async closeSpotOpenOrders(
-		mangoGroup: MangoGroup,
-		mangoAccount: MangoAccount,
-		payer: Payer,
-		marketIndex: number,
-	): Promise<TransactionSignature> {
-		const instruction = makeCloseSpotOpenOrdersInstruction(
-			this.programId,
-			mangoGroup.publicKey,
-			mangoAccount.publicKey,
-			payer.publicKey,
-			mangoGroup.dexProgramId,
-			mangoAccount.spotOpenOrders[marketIndex],
-			mangoGroup.spotMarkets[marketIndex].spotMarket,
-			mangoGroup.signerKey,
-		);
-		const transaction = new Transaction();
-		transaction.add(instruction);
-		const additionalSigners = [];
-		return await this.sendTransaction(transaction, payer, additionalSigners);
-	}
-
-	async closeMangoAccount(
-		mangoGroup: MangoGroup,
-		mangoAccount: MangoAccount,
-		payer: Payer,
-	): Promise<TransactionSignature> {
-		const instruction = makeCloseMangoAccountInstruction(
-			this.programId,
-			mangoGroup.publicKey,
-			mangoAccount.publicKey,
-			payer.publicKey,
-		);
-		const transaction = new Transaction();
-		transaction.add(instruction);
-		const additionalSigners = [];
-		return await this.sendTransaction(transaction, payer, additionalSigners);
-	}
-
-	async createDustAccount(
-		mangoGroup: MangoGroup,
-		payer: Payer,
-	): Promise<TransactionSignature> {
-		const [mangoAccountPk] = await PublicKey.findProgramAddress(
-			[mangoGroup.publicKey.toBytes(), new Buffer('DustAccount', 'utf-8')],
-			this.programId,
-		);
-		const instruction = makeCreateDustAccountInstruction(
-			this.programId,
-			mangoGroup.publicKey,
-			mangoAccountPk,
-			payer.publicKey,
-		);
-		const transaction = new Transaction();
-		transaction.add(instruction);
-		const additionalSigners = [];
-		return await this.sendTransaction(transaction, payer, additionalSigners);
-	}
-
-	async resolveDust(
-		mangoGroup: MangoGroup,
-		mangoAccount: MangoAccount,
-		rootBank: RootBank,
-		mangoCache: MangoCache,
-		payer: Payer,
-	): Promise<TransactionSignature> {
-		const [dustAccountPk] = await PublicKey.findProgramAddress(
-			[mangoGroup.publicKey.toBytes(), new Buffer('DustAccount', 'utf-8')],
-			this.programId,
-		);
-		const instruction = makeResolveDustInstruction(
-			this.programId,
-			mangoGroup.publicKey,
-			mangoAccount.publicKey,
-			payer.publicKey,
-			dustAccountPk,
-			rootBank.publicKey,
-			rootBank.nodeBanks[0],
-			mangoCache.publicKey,
-		);
-		const transaction = new Transaction();
-		transaction.add(instruction);
-		const additionalSigners = [];
-		return await this.sendTransaction(transaction, payer, additionalSigners);
-	}
-
-	async updateMarginBasket(
-		mangoGroup: MangoGroup,
-		mangoAccount: MangoAccount,
-		payer: Payer,
-	) {
-		const instruction = makeUpdateMarginBasketInstruction(
-			this.programId,
-			mangoGroup.publicKey,
-			mangoAccount.publicKey,
-			mangoAccount.spotOpenOrders,
-		);
-		const transaction = new Transaction();
-		transaction.add(instruction);
-		const additionalSigners = [];
-		return await this.sendTransaction(transaction, payer, additionalSigners);
-	}
-
-	async resolveAllDust(
-		mangoGroup: MangoGroup,
-		mangoAccount: MangoAccount,
-		mangoCache: MangoCache,
-		payer: Payer,
-	) {
-		const transactionsAndSigners: {
-			transaction: Transaction;
-			signers: Keypair[];
-		}[] = [];
-		const [dustAccountPk] = await PublicKey.findProgramAddress(
-			[mangoGroup.publicKey.toBytes(), new Buffer('DustAccount', 'utf-8')],
-			this.programId,
-		);
-		for (const rootBank of mangoGroup.rootBankAccounts) {
-			const transactionAndSigners: {
-				transaction: Transaction;
-				signers: Keypair[];
-			} = {
-				transaction: new Transaction(),
-				signers: [],
-			};
-			if (rootBank) {
-				const tokenIndex = mangoGroup.getRootBankIndex(rootBank?.publicKey);
-				const nativeDeposit = mangoAccount.getNativeDeposit(
-					rootBank,
-					tokenIndex,
-				);
-				const nativeBorrow = mangoAccount.getNativeBorrow(rootBank, tokenIndex);
-				console.log('nativeDeposit', nativeDeposit.toString());
-				console.log('nativeBorrow', nativeBorrow.toString());
-				console.log('tokenIndex', tokenIndex.toString());
-
-				if (
-					(nativeDeposit.gt(ZERO_I80F48) && nativeDeposit.lt(ONE_I80F48)) ||
-					(nativeBorrow.gt(ZERO_I80F48) && nativeBorrow.lt(ONE_I80F48))
-				) {
-					const instruction = makeResolveDustInstruction(
-						this.programId,
-						mangoGroup.publicKey,
-						mangoAccount.publicKey,
-						payer.publicKey,
-						dustAccountPk,
-						rootBank.publicKey,
-						rootBank.nodeBanks[0],
-						mangoCache.publicKey,
-					);
-					transactionAndSigners.transaction.add(instruction);
-				}
-			}
-			transactionsAndSigners.push(transactionAndSigners);
-		}
-
-		const signedTransactions = await this.signTransactions({
-			transactionsAndSigners,
-			payer: payer,
-		});
-
-		if (signedTransactions) {
-			for (const signedTransaction of signedTransactions) {
-				if (signedTransaction.instructions.length == 0) {
-					continue;
-				}
-				const txid = await this.sendSignedTransaction({
-					signedTransaction,
-				});
-				console.log(txid);
-			}
-		} else {
-			throw new Error('Unable to sign ResolveDust transactions');
-		}
-	}
-
-	async emptyAndCloseMangoAccount(
-		mangoGroup: MangoGroup,
-		mangoAccount: MangoAccount,
-		mangoCache: MangoCache,
-		mngoIndex: number,
-		payer: Payer,
-	): Promise<TransactionSignature[]> {
-		const transactionsAndSigners: {
-			transaction: Transaction;
-			signers: Keypair[];
-		}[] = [];
-
-		const redeemMngoTransaction = {
-			transaction: new Transaction(),
-			signers: [],
-		};
-		const mngoRootBank = mangoGroup.rootBankAccounts[mngoIndex] as RootBank;
-		const perpMarkets = await Promise.all(
-			mangoAccount.perpAccounts.map((perpAccount, i) => {
-				if (perpAccount.mngoAccrued.eq(ZERO_BN)) {
-					return promiseUndef();
-				} else {
-					return this.getPerpMarket(
-						mangoGroup.perpMarkets[i].perpMarket,
-						mangoGroup.tokens[i].decimals,
-						mangoGroup.tokens[QUOTE_INDEX].decimals,
-					);
-				}
-			}),
-		);
-
-		let redeemedMngo = false;
-		for (let i = 0; i < mangoAccount.perpAccounts.length; i++) {
-			const perpAccount = mangoAccount.perpAccounts[i];
-			if (perpAccount.mngoAccrued.eq(ZERO_BN)) {
-				continue;
-			}
-			redeemedMngo = true;
-			const perpMarket = perpMarkets[i];
-			// this is actually an error state; Means there is mngo accrued but PerpMarket doesn't exist
-			if (perpMarket === undefined) continue;
-
-			const instruction = makeRedeemMngoInstruction(
-				this.programId,
-				mangoGroup.publicKey,
-				mangoGroup.mangoCache,
-				mangoAccount.publicKey,
-				payer.publicKey,
-				perpMarket.publicKey,
-				perpMarket.mngoVault,
-				mngoRootBank.publicKey,
-				mngoRootBank.nodeBanks[0],
-				mngoRootBank.nodeBankAccounts[0].vault,
-				mangoGroup.signerKey,
-			);
-			redeemMngoTransaction.transaction.add(instruction);
-		}
-		transactionsAndSigners.push(redeemMngoTransaction);
-
-		const resolveAllDustTransaction = {
-			transaction: new Transaction(),
-			signers: [],
-		};
-		const [dustAccountPk] = await PublicKey.findProgramAddress(
-			[mangoGroup.publicKey.toBytes(), new Buffer('DustAccount', 'utf-8')],
-			this.programId,
-		);
-
-		for (const rootBank of mangoGroup.rootBankAccounts) {
-			if (rootBank) {
-				const tokenIndex = mangoGroup.getRootBankIndex(rootBank?.publicKey);
-				const tokenMint = mangoGroup.tokens[tokenIndex].mint;
-				const shouldWithdrawMngo = redeemedMngo && tokenIndex === mngoIndex;
-
-				if (mangoAccount.deposits[tokenIndex].isPos() || shouldWithdrawMngo) {
-					const withdrawTransaction: {
-						transaction: Transaction;
-						signers: Keypair[];
-					} = {
-						transaction: new Transaction(),
-						signers: [],
-					};
-					let tokenAcc = await Token.getAssociatedTokenAddress(
-						ASSOCIATED_TOKEN_PROGRAM_ID,
-						TOKEN_PROGRAM_ID,
-						tokenMint,
-						payer.publicKey,
-					);
-
-					let wrappedSolAccount: Keypair | null = null;
-					if (tokenMint.equals(WRAPPED_SOL_MINT)) {
-						wrappedSolAccount = new Keypair();
-						tokenAcc = wrappedSolAccount.publicKey;
-						const space = 165;
-						const lamports =
-							await this.connection.getMinimumBalanceForRentExemption(
-								space,
-								'processed',
-							);
-						withdrawTransaction.transaction.add(
-							SystemProgram.createAccount({
-								fromPubkey: payer.publicKey,
-								newAccountPubkey: tokenAcc,
-								lamports,
-								space,
-								programId: TOKEN_PROGRAM_ID,
-							}),
-						);
-						withdrawTransaction.transaction.add(
-							initializeAccount({
-								account: tokenAcc,
-								mint: WRAPPED_SOL_MINT,
-								owner: payer.publicKey,
-							}),
-						);
-						withdrawTransaction.signers.push(wrappedSolAccount);
-					} else {
-						const tokenAccExists = await this.connection.getAccountInfo(
-							tokenAcc,
-							'processed',
-						);
-						if (!tokenAccExists) {
-							withdrawTransaction.transaction.add(
-								Token.createAssociatedTokenAccountInstruction(
-									ASSOCIATED_TOKEN_PROGRAM_ID,
-									TOKEN_PROGRAM_ID,
-									tokenMint,
-									tokenAcc,
-									payer.publicKey,
-									payer.publicKey,
-								),
-							);
-						}
-					}
-
-					const instruction = makeWithdrawInstruction(
-						this.programId,
-						mangoGroup.publicKey,
-						mangoAccount.publicKey,
-						payer.publicKey,
-						mangoGroup.mangoCache,
-						rootBank.publicKey,
-						rootBank.nodeBanks[0],
-						rootBank.nodeBankAccounts[0].vault,
-						tokenAcc,
-						mangoGroup.signerKey,
-						mangoAccount.spotOpenOrders,
-						U64_MAX_BN,
-						false,
-					);
-					withdrawTransaction.transaction.add(instruction);
-
-					if (wrappedSolAccount) {
-						withdrawTransaction.transaction.add(
-							closeAccount({
-								source: wrappedSolAccount.publicKey,
-								destination: payer.publicKey,
-								owner: payer.publicKey,
-							}),
-						);
-					}
-					transactionsAndSigners.push(withdrawTransaction);
-				}
-
-				const nativeBorrow = mangoAccount.getNativeBorrow(
-					mangoCache.rootBankCache[tokenIndex],
-					tokenIndex,
-				);
-
-				if (
-					shouldWithdrawMngo ||
-					mangoAccount.deposits[tokenIndex].isPos() ||
-					(nativeBorrow.gt(ZERO_I80F48) && nativeBorrow.lt(ONE_I80F48))
-				) {
-					const instruction = makeResolveDustInstruction(
-						this.programId,
-						mangoGroup.publicKey,
-						mangoAccount.publicKey,
-						payer.publicKey,
-						dustAccountPk,
-						rootBank.publicKey,
-						rootBank.nodeBanks[0],
-						mangoCache.publicKey,
-					);
-					resolveAllDustTransaction.transaction.add(instruction);
-				}
-			}
-		}
-
-		transactionsAndSigners.push(resolveAllDustTransaction);
-
-		const closeAccountsTransaction = {
-			transaction: new Transaction(),
-			signers: [],
-		};
-		for (let i = 0; i < mangoAccount.spotOpenOrders.length; i++) {
-			const openOrders = mangoAccount.spotOpenOrders[i];
-			const spotMarket = mangoGroup.spotMarkets[i].spotMarket;
-			if (!openOrders.equals(zeroKey)) {
-				closeAccountsTransaction.transaction.add(
-					makeCloseSpotOpenOrdersInstruction(
-						this.programId,
-						mangoGroup.publicKey,
-						mangoAccount.publicKey,
-						payer.publicKey,
-						mangoGroup.dexProgramId,
-						openOrders,
-						spotMarket,
-						mangoGroup.signerKey,
-					),
-				);
-			}
-		}
-		if (!mangoAccount.advancedOrdersKey.equals(zeroKey)) {
-			closeAccountsTransaction.transaction.add(
-				makeCloseAdvancedOrdersInstruction(
-					this.programId,
-					mangoGroup.publicKey,
-					mangoAccount.publicKey,
-					payer.publicKey,
-					mangoAccount.advancedOrdersKey,
-				),
-			);
-		}
-
-		if (mangoAccount.metaData.version == 0) {
-			closeAccountsTransaction.transaction.add(
-				makeUpgradeMangoAccountV0V1Instruction(
-					this.programId,
-					mangoGroup.publicKey,
-					mangoAccount.publicKey,
-					payer.publicKey,
-				),
-			);
-		}
-
-		closeAccountsTransaction.transaction.add(
-			makeCloseMangoAccountInstruction(
-				this.programId,
-				mangoGroup.publicKey,
-				mangoAccount.publicKey,
-				payer.publicKey,
-			),
-		);
-		transactionsAndSigners.push(closeAccountsTransaction);
-
-		const signedTransactions = await this.signTransactions({
-			transactionsAndSigners,
-			payer: payer,
-		});
-
-		const txids: TransactionSignature[] = [];
-		if (signedTransactions) {
-			for (const signedTransaction of signedTransactions) {
-				if (signedTransaction.instructions.length == 0) {
-					continue;
-				}
-				const txid = await this.sendSignedTransaction({
-					signedTransaction,
-				});
-				txids.push(txid);
-				console.log(txid);
-			}
-		} else {
-			throw new Error('Unable to sign emptyAndCloseMangoAccount transactions');
-		}
-
-		return txids;
-	}
-
-	async cancelPerpOrderSide(
-		mangoGroup: MangoGroup,
-		mangoAccount: MangoAccount,
-		perpMarket: PerpMarket,
-		payer: Payer,
-		side: 'buy' | 'sell',
-		limit: number,
-	) {
-		const instruction = makeCancelPerpOrdersSideInstruction(
-			this.programId,
-			mangoGroup.publicKey,
-			mangoAccount.publicKey,
-			payer.publicKey,
-			perpMarket.publicKey,
-			perpMarket.bids,
-			perpMarket.asks,
-			side,
-			new BN(limit),
-		);
-
-		const transaction = new Transaction();
-		transaction.add(instruction);
-		const additionalSigners = [];
-		return await this.sendTransaction(transaction, payer, additionalSigners);
-	}
-
-	async setDelegate(
-		mangoGroup: MangoGroup,
-		mangoAccount: MangoAccount,
-		payer: Payer,
-		delegate: PublicKey,
-	) {
-		const instruction = makeSetDelegateInstruction(
-			this.programId,
-			mangoGroup.publicKey,
-			mangoAccount.publicKey,
-			payer.publicKey,
-			delegate,
-		);
-
-		const transaction = new Transaction();
-		transaction.add(instruction);
-		const additionalSigners = [];
-		return await this.sendTransaction(transaction, payer, additionalSigners);
-	}
-
-	async changeSpotMarketParams(
-		mangoGroup: MangoGroup,
-		spotMarket: Market,
-		rootBank: RootBank,
-		admin: Payer,
-
-		maintLeverage: number | undefined,
-		initLeverage: number | undefined,
-		liquidationFee: number | undefined,
-		optimalUtil: number | undefined,
-		optimalRate: number | undefined,
-		maxRate: number | undefined,
-		version: number | undefined,
-	): Promise<TransactionSignature> {
-		const instruction = makeChangeSpotMarketParamsInstruction(
-			this.programId,
-			mangoGroup.publicKey,
-			spotMarket.publicKey,
-			rootBank.publicKey,
-			admin.publicKey,
-			I80F48.fromNumberOrUndef(maintLeverage),
-			I80F48.fromNumberOrUndef(initLeverage),
-			I80F48.fromNumberOrUndef(liquidationFee),
-			I80F48.fromNumberOrUndef(optimalUtil),
-			I80F48.fromNumberOrUndef(optimalRate),
-			I80F48.fromNumberOrUndef(maxRate),
-			version !== undefined ? new BN(version) : undefined,
-		);
-
-		const transaction = new Transaction();
-		transaction.add(instruction);
-		const additionalSigners = [];
-
-		return await this.sendTransaction(transaction, admin, additionalSigners);
-	}
-
-	/**
-	 * Change the referral fee params
-	 * @param mangoGroup
-	 * @param admin
-	 * @param refSurcharge normal units 0.0001 -> 1 basis point
-	 * @param refShare
-	 * @param refMngoRequired ui units -> 1 -> 1_000_000 MNGO
-	 */
-	async changeReferralFeeParams(
-		mangoGroup: MangoGroup,
-		admin: Payer,
-		refSurcharge: number,
-		refShare: number,
-		refMngoRequired: number,
-	): Promise<TransactionSignature> {
-		const instruction = makeChangeReferralFeeParamsInstruction(
-			this.programId,
-			mangoGroup.publicKey,
-			admin.publicKey,
-			new BN(refSurcharge * CENTIBPS_PER_UNIT),
-			new BN(refShare * CENTIBPS_PER_UNIT),
-			new BN(refMngoRequired * 1_000_000),
-		);
-		const transaction = new Transaction();
-		transaction.add(instruction);
-		const additionalSigners = [];
-		return await this.sendTransaction(transaction, admin, additionalSigners);
-	}
-
-	async setReferrerMemory(
-		mangoGroup: MangoGroup,
-		mangoAccount: MangoAccount,
-		payer: Payer, // must be also owner of mangoAccount
-		referrerMangoAccountPk: PublicKey,
-	): Promise<TransactionSignature> {
-		// Generate the PDA pubkey
-		const [referrerMemoryPk] = await PublicKey.findProgramAddress(
-			[mangoAccount.publicKey.toBytes(), new Buffer('ReferrerMemory', 'utf-8')],
-			this.programId,
-		);
-
-		const instruction = makeSetReferrerMemoryInstruction(
-			this.programId,
-			mangoGroup.publicKey,
-			mangoAccount.publicKey,
-			payer.publicKey,
-			referrerMemoryPk,
-			referrerMangoAccountPk,
-			payer.publicKey,
-		);
-
-		const transaction = new Transaction();
-		transaction.add(instruction);
-		const additionalSigners = [];
-		return await this.sendTransaction(transaction, payer, additionalSigners);
-	}
-
-	async getReferrerPda(
-		mangoGroup: MangoGroup,
-		referrerId: string,
-	): Promise<{referrerPda: PublicKey; encodedReferrerId: Buffer}> {
-		const encoded = Buffer.from(referrerId, 'utf8');
-		if (encoded.length > INFO_LEN) {
-			throw new Error(
-				`info string too long. Must be less than or equal to ${INFO_LEN} bytes`,
-			);
-		}
-
-		const encodedReferrerId = Buffer.concat([
-			encoded,
-			Buffer.alloc(INFO_LEN - encoded.length, 0),
-		]);
-
-		// Generate the PDA pubkey
-		const [referrerIdRecordPk] = await PublicKey.findProgramAddress(
-			[
-				mangoGroup.publicKey.toBytes(),
-				new Buffer('ReferrerIdRecord', 'utf-8'),
-				encodedReferrerId,
-			],
-			this.programId,
-		);
-
-		return {referrerPda: referrerIdRecordPk, encodedReferrerId};
-	}
-
-	async registerReferrerId(
-		mangoGroup: MangoGroup,
-		referrerMangoAccount: MangoAccount,
-		payer: Payer, // will also owner of referrerMangoAccount
-		referrerId: string,
-	): Promise<TransactionSignature> {
-		const {referrerPda, encodedReferrerId} = await this.getReferrerPda(
-			mangoGroup,
-			referrerId,
-		);
-
-		const instruction = makeRegisterReferrerIdInstruction(
-			this.programId,
-			mangoGroup.publicKey,
-			referrerMangoAccount.publicKey,
-			referrerPda,
-			payer.publicKey,
-			encodedReferrerId,
-		);
-
-		const transaction = new Transaction();
-		transaction.add(instruction);
-		const additionalSigners = [];
-		return await this.sendTransaction(transaction, payer, additionalSigners);
-	}
-
-	async getReferrerIdsForMangoAccount(
-		mangoAccount: MangoAccount,
-	): Promise<ReferrerIdRecord[]> {
-		const filters = [
-			{
-				memcmp: {
-					offset: ReferrerIdRecordLayout.offsetOf('referrerMangoAccount'),
-					bytes: mangoAccount.publicKey.toBase58(),
-				},
-			},
-			{
-				dataSize: ReferrerIdRecordLayout.span,
-			},
-		];
-
-		const referrerIds = await getFilteredProgramAccounts(
-			this.connection,
-			this.programId,
-			filters,
-		).then((referrerIds) => {
-			return referrerIds.map(({accountInfo}) => {
-				return new ReferrerIdRecord(
-					ReferrerIdRecordLayout.decode(
-						accountInfo == null ? undefined : accountInfo.data,
-					),
-				);
-			});
-		});
-
-		return referrerIds;
-	}
-=======
   connection: Connection;
   sendConnection?: Connection;
   programId: PublicKey;
@@ -10421,5 +5357,4 @@
 
     return await this.sendTransaction(transaction, owner, []);
   }
->>>>>>> 8951e86b
 }