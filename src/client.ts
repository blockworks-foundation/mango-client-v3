--- conflicted
+++ resolved
@@ -87,6 +87,11 @@
   makeCreatePerpMarketInstruction,
   makeChangePerpMarketParams2Instruction,
   makeUpdateMarginBasketInstruction,
+  makeCloseAdvancedOrdersInstruction,
+  makeCloseMangoAccountInstruction,
+  makeCloseSpotOpenOrdersInstruction,
+  makeCreateDustAccountInstruction,
+  makeResolveDustInstruction,
 } from './instruction';
 import {
   getFeeRates,
@@ -94,7 +99,7 @@
   Market,
   OpenOrders,
 } from '@project-serum/serum';
-import { I80F48, ZERO_I80F48 } from './fixednum';
+import { I80F48, ONE_I80F48, ZERO_I80F48 } from './fixednum';
 import { Order } from '@project-serum/serum/lib/market';
 
 import { PerpOrderType, WalletAdapter } from './types';
@@ -110,18 +115,7 @@
   TOKEN_PROGRAM_ID,
 } from '@solana/spl-token';
 import MangoGroup from './MangoGroup';
-<<<<<<< HEAD
-import {
-  makeCloseAdvancedOrdersInstruction,
-  makeCloseMangoAccountInstruction,
-  makeCloseSpotOpenOrdersInstruction,
-  makeCreateDustAccountInstruction,
-  makeResolveDustInstruction,
-  ONE_I80F48,
-} from '.';
-=======
 import { TimeoutError } from '.';
->>>>>>> b45e1765
 
 export const getUnixTs = () => {
   return new Date().getTime() / 1000;
@@ -3665,7 +3659,6 @@
     return await this.sendTransaction(transaction, payer, additionalSigners);
   }
 
-<<<<<<< HEAD
   async closeAdvancedOrders(
     mangoGroup: MangoGroup,
     mangoAccount: MangoAccount,
@@ -3763,7 +3756,13 @@
       rootBank.publicKey,
       rootBank.nodeBanks[0],
       mangoCache.publicKey,
-=======
+    );
+    const transaction = new Transaction();
+    transaction.add(instruction);
+    const additionalSigners = [];
+    return await this.sendTransaction(transaction, payer, additionalSigners);
+  }
+
   async updateMarginBasket(
     mangoGroup: MangoGroup,
     mangoAccount: MangoAccount,
@@ -3774,14 +3773,12 @@
       mangoGroup.publicKey,
       mangoAccount.publicKey,
       mangoAccount.spotOpenOrders,
->>>>>>> b45e1765
     );
     const transaction = new Transaction();
     transaction.add(instruction);
     const additionalSigners = [];
     return await this.sendTransaction(transaction, payer, additionalSigners);
   }
-<<<<<<< HEAD
 
   async resolveAllDust(
     mangoGroup: MangoGroup,
@@ -4088,6 +4085,4 @@
       throw new Error('Unable to sign emptyAndCloseMangoAccount transactions');
     }
   }
-=======
->>>>>>> b45e1765
 }