--- conflicted
+++ resolved
@@ -538,12 +538,7 @@
   metaDataLayout('metaData'),
   publicKeyLayout('merpsGroup'),
   publicKeyLayout('owner'),
-<<<<<<< HEAD
   seq(bool(), MAX_TOKENS, 'inBasket'),
-=======
-  seq(bool(), MAX_PAIRS, 'inBasket'),
-  seq(u8(), 1, 'padding'),
->>>>>>> 2db0a643
   seq(I80F48Layout(), MAX_TOKENS, 'deposits'),
   seq(I80F48Layout(), MAX_TOKENS, 'borrows'),
   seq(publicKeyLayout(), MAX_PAIRS, 'spotOpenOrders'),
