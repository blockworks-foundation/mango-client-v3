--- conflicted
+++ resolved
@@ -610,9 +610,12 @@
   ]),
   'PlacePerpOrder2',
 );
-
-MangoInstructionLayout.addVariant(
-<<<<<<< HEAD
+MangoInstructionLayout.addVariant(
+  65,
+  struct([u8('limit')]),
+  'CancelAllSpotOrders',
+);
+MangoInstructionLayout.addVariant(
   66,
   struct([u8('marketIndex'), u8('marketMode'), u8('marketType')]),
   'SetMarketMode',
@@ -623,14 +626,6 @@
 MangoInstructionLayout.addVariant(70, struct([]), 'RemoveOracle');
 MangoInstructionLayout.addVariant(71, struct([]), 'LiquidateDelistingToken');
 MangoInstructionLayout.addVariant(72, struct([]), 'ForceSettlePerpPosition');
-=======
-  65,
-  struct([
-    u8('limit'),
-  ]),
-  'CancelAllSpotOrders',
-);
->>>>>>> e9674b34
 
 const instructionMaxSpan = Math.max(
   // @ts-ignore
