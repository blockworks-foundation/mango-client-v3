import {
  blob,
  Blob,
  greedy,
  Layout,
  nu64,
  seq,
  struct,
  Structure,
  u16,
  u32,
  u8,
  UInt,
  union,
} from 'buffer-layout';
import { PublicKey } from '@solana/web3.js';
import { I80F48 } from './fixednum';
import BN from 'bn.js';
import { zeroKey } from './utils';
import PerpAccount from './PerpAccount';

export const MAX_TOKENS = 16;
export const MAX_PAIRS = MAX_TOKENS - 1;
export const MAX_NODE_BANKS = 8;
export const INFO_LEN = 32;
export const QUOTE_INDEX = MAX_TOKENS - 1;
export const MAX_NUM_IN_MARGIN_BASKET = 10;
export const MAX_PERP_OPEN_ORDERS = 64;
export const FREE_ORDER_SLOT = 255; // u8::MAX

const MAX_BOOK_NODES = 1024;
class _I80F48Layout extends Blob {
  constructor(property: string) {
    super(16, property);
  }

  decode(b, offset) {
    let result = new BN(super.decode(b, offset), 10, 'le');
    result = result.fromTwos(8 * this['length']);
    return new I80F48(result);
  }

  encode(src, b, offset) {
    src = src.toTwos(8 * this['length']);
    return super.encode(src.toArrayLike(Buffer, 'le', this['span']), b, offset);
  }
}

export function I80F48Layout(property = '') {
  return new _I80F48Layout(property);
}

class BNLayout extends Blob {
  signed: boolean;

  constructor(number: number, property, signed = false) {
    super(number, property);
    this.signed = signed;

    // restore prototype chain
    Object.setPrototypeOf(this, new.target.prototype);
  }

  decode(b, offset) {
    let result = new BN(super.decode(b, offset), 10, 'le');
    if (this.signed) result = result.fromTwos(8 * this['length']);
    return result;
  }

  encode(src, b, offset) {
    if (this.signed) src = src.toTwos(8 * this['length']);
    return super.encode(src.toArrayLike(Buffer, 'le', this['span']), b, offset);
  }
}

export function u64(property = '') {
  return new BNLayout(8, property);
}

export function i64(property = '') {
  return new BNLayout(8, property, true);
}

export function u128(property?: string) {
  return new BNLayout(16, property);
}

export function i128(property?: string) {
  return new BNLayout(16, property, true);
}

class WrappedLayout<T, U> extends Layout<U> {
  layout: Layout<T>;
  decoder: (data: T) => U;
  encoder: (src: U) => T;

  constructor(
    layout: Layout<T>,
    decoder: (data: T) => U,
    encoder: (src: U) => T,
    property?: string,
  ) {
    super(layout.span, property);
    this.layout = layout;
    this.decoder = decoder;
    this.encoder = encoder;
  }

  decode(b: Buffer, offset?: number): U {
    return this.decoder(this.layout.decode(b, offset));
  }

  encode(src: U, b: Buffer, offset?: number): number {
    return this.layout.encode(this.encoder(src), b, offset);
  }

  getSpan(b: Buffer, offset?: number): number {
    return this.layout.getSpan(b, offset);
  }
}

export function bool(property?: string) {
  return new WrappedLayout(u8(), decodeBool, encodeBool, property);
}

function decodeBool(value: number): boolean {
  if (value === 0) {
    return false;
  } else if (value === 1) {
    return true;
  }
  throw new Error('Invalid bool: ' + value);
}

function encodeBool(value: boolean): number {
  return value ? 1 : 0;
}

class EnumLayout extends UInt {
  values: any;
  constructor(values, span, property?) {
    super(span, property);
    this.values = values;
  }
  encode(src, b, offset) {
    if (this.values[src] !== undefined) {
      return super.encode(this.values[src], b, offset);
    }
    throw new Error('Invalid ' + this['property']);
  }

  decode(b, offset) {
    const decodedValue = super.decode(b, offset);
    const entry = Object.entries(this.values).find(
      ([, value]) => value === decodedValue,
    );
    if (entry) {
      return entry[0];
    }
    throw new Error('Invalid ' + this['property']);
  }
}

export function sideLayout(span, property?) {
  return new EnumLayout({ buy: 0, sell: 1 }, span, property);
}

export function orderTypeLayout(property, span) {
  return new EnumLayout(
    { limit: 0, ioc: 1, postOnly: 2, market: 3 },
    span,
    property,
  );
}

export function selfTradeBehaviorLayout(property, span) {
  return new EnumLayout(
    { decrementTake: 0, cancelProvide: 1, abortTransaction: 2 },
    span,
    property,
  );
}

export function triggerConditionLayout(property, span) {
  return new EnumLayout({ above: 0, below: 1 }, span, property);
}

export function advancedOrderTypeLayout(property, span) {
  return new EnumLayout({ perpTrigger: 0, spotTrigger: 1 }, span, property);
}

/**
 * Need to implement layouts for each of the structs found in state.rs
 */
export const MangoInstructionLayout = union(u32('instruction'));
MangoInstructionLayout.addVariant(
  0,
  struct([
    u64('signerNonce'),
    u64('validInterval'),
    I80F48Layout('quoteOptimalUtil'),
    I80F48Layout('quoteOptimalRate'),
    I80F48Layout('quoteMaxRate'),
  ]),
  'InitMangoGroup',
);
MangoInstructionLayout.addVariant(1, struct([]), 'InitMangoAccount');
MangoInstructionLayout.addVariant(2, struct([u64('quantity')]), 'Deposit');
MangoInstructionLayout.addVariant(
  3,
  struct([u64('quantity'), u8('allowBorrow')]),
  'Withdraw',
);
MangoInstructionLayout.addVariant(
  4,
  struct([
    I80F48Layout('maintLeverage'),
    I80F48Layout('initLeverage'),
    I80F48Layout('liquidationFee'),
    I80F48Layout('optimalUtil'),
    I80F48Layout('optimalRate'),
    I80F48Layout('maxRate'),
  ]),
  'AddSpotMarket',
);
MangoInstructionLayout.addVariant(
  5,
  struct([u64('marketIndex')]),
  'AddToBasket',
);
MangoInstructionLayout.addVariant(6, struct([u64('quantity')]), 'Borrow');
MangoInstructionLayout.addVariant(7, struct([]), 'CachePrices');
MangoInstructionLayout.addVariant(8, struct([]), 'CacheRootBanks');
MangoInstructionLayout.addVariant(
  9,
  struct([
    sideLayout(4, 'side'),
    u64('limitPrice'),
    u64('maxBaseQuantity'),
    u64('maxQuoteQuantity'),
    selfTradeBehaviorLayout('selfTradeBehavior', 4),
    orderTypeLayout('orderType', 4),
    u64('clientId'),
    u16('limit'),
  ]),
  'PlaceSpotOrder',
);
MangoInstructionLayout.addVariant(10, struct([]), 'AddOracle');
MangoInstructionLayout.addVariant(
  11,
  struct([
    I80F48Layout('maintLeverage'),
    I80F48Layout('initLeverage'),
    I80F48Layout('liquidationFee'),
    I80F48Layout('makerFee'),
    I80F48Layout('takerFee'),
    i64('baseLotSize'),
    i64('quoteLotSize'),
    I80F48Layout('rate'),
    I80F48Layout('maxDepthBps'),
    u64('targetPeriodLength'),
    u64('mngoPerPeriod'),
  ]),
  'AddPerpMarket',
);
MangoInstructionLayout.addVariant(
  12,
  struct([
    i64('price'),
    i64('quantity'),
    u64('clientOrderId'),
    sideLayout(1, 'side'),
    orderTypeLayout('orderType', 1),
    bool('reduceOnly'),
  ]),
  'PlacePerpOrder',
);
MangoInstructionLayout.addVariant(
  13,
  struct([u64('clientOrderId'), bool('invalidIdOk')]),
  'CancelPerpOrderByClientId',
);
MangoInstructionLayout.addVariant(
  14,
  struct([i128('orderId'), bool('invalidIdOk')]),
  'CancelPerpOrder',
);
MangoInstructionLayout.addVariant(15, struct([u64('limit')]), 'ConsumeEvents');
MangoInstructionLayout.addVariant(16, struct([]), 'CachePerpMarkets');
MangoInstructionLayout.addVariant(17, struct([]), 'UpdateFunding');
MangoInstructionLayout.addVariant(
  18,
  struct([I80F48Layout('price')]),
  'SetOracle',
);
MangoInstructionLayout.addVariant(19, struct([]), 'SettleFunds');
MangoInstructionLayout.addVariant(
  20,
  struct([sideLayout(4, 'side'), u128('orderId')]),
  'CancelSpotOrder',
);
MangoInstructionLayout.addVariant(21, struct([]), 'UpdateRootBank');
MangoInstructionLayout.addVariant(
  22,
  struct([u64('marketIndex')]),
  'SettlePnl',
);
MangoInstructionLayout.addVariant(
  23,
  struct([u64('tokenIndex'), u64('quantity')]),
  'SettleBorrow',
);
MangoInstructionLayout.addVariant(
  24,
  struct([u8('limit')]),
  'ForceCancelSpotOrders',
);
MangoInstructionLayout.addVariant(
  25,
  struct([u8('limit')]),
  'ForceCancelPerpOrders',
);
MangoInstructionLayout.addVariant(
  26,
  struct([I80F48Layout('maxLiabTransfer')]),
  'LiquidateTokenAndToken',
);
MangoInstructionLayout.addVariant(
  27,
  struct([
    u8('assetType'),
    u64('assetIndex'),
    u8('liabType'),
    u64('liabIndex'),
    I80F48Layout('maxLiabTransfer'),
  ]),
  'LiquidateTokenAndPerp',
);
MangoInstructionLayout.addVariant(
  28,
  struct([i64('baseTransferRequest')]),
  'LiquidatePerpMarket',
);
MangoInstructionLayout.addVariant(29, struct([]), 'SettleFees');
MangoInstructionLayout.addVariant(
  30,
  struct([u64('liabIndex'), I80F48Layout('maxLiabTransfer')]),
  'ResolvePerpBankruptcy',
);
MangoInstructionLayout.addVariant(
  31,
  struct([I80F48Layout('maxLiabTransfer')]),
  'ResolveTokenBankruptcy',
);
MangoInstructionLayout.addVariant(32, struct([]), 'InitSpotOpenOrders');
MangoInstructionLayout.addVariant(33, struct([]), 'RedeemMngo');
MangoInstructionLayout.addVariant(
  34,
  struct([seq(u8(), INFO_LEN, 'info')]),
  'AddMangoAccountInfo',
);
MangoInstructionLayout.addVariant(35, struct([u64('quantity')]), 'DepositMsrm');
MangoInstructionLayout.addVariant(
  36,
  struct([u64('quantity')]),
  'WithdrawMsrm',
);
MangoInstructionLayout.addVariant(
  37,
  struct([
    bool('maintLeverageOption'),
    I80F48Layout('maintLeverage'),
    bool('initLeverageOption'),
    I80F48Layout('initLeverage'),
    bool('liquidationFeeOption'),
    I80F48Layout('liquidationFee'),
    bool('makerFeeOption'),
    I80F48Layout('makerFee'),
    bool('takerFeeOption'),
    I80F48Layout('takerFee'),
    bool('rateOption'),
    I80F48Layout('rate'),
    bool('maxDepthBpsOption'),
    I80F48Layout('maxDepthBps'),
    bool('targetPeriodLengthOption'),
    u64('targetPeriodLength'),
    bool('mngoPerPeriodOption'),
    u64('mngoPerPeriod'),
  ]),
  'ChangePerpMarketParams',
);
MangoInstructionLayout.addVariant(38, struct([]), 'SetGroupAdmin');
MangoInstructionLayout.addVariant(
  39,
  struct([u8('limit')]),
  'CancelAllPerpOrders',
);
MangoInstructionLayout.addVariant(40, struct([]), 'ForceSettleQuotePositions');
MangoInstructionLayout.addVariant(
  41,
  struct([
    sideLayout(4, 'side'),
    u64('limitPrice'),
    u64('maxBaseQuantity'),
    u64('maxQuoteQuantity'),
    selfTradeBehaviorLayout('selfTradeBehavior', 4),
    orderTypeLayout('orderType', 4),
    u64('clientOrderId'),
    u16('limit'),
  ]),
  'PlaceSpotOrder2',
);
MangoInstructionLayout.addVariant(42, struct([]), 'InitAdvancedOrders');
MangoInstructionLayout.addVariant(
  43,
  struct([
    orderTypeLayout('orderType', 1),
    sideLayout(1, 'side'),
<<<<<<< HEAD
    u8('triggerCondition'),
    u8('reduceOnly'),
=======
    triggerConditionLayout('triggerCondition', 1),
    bool('reduceOnly'),
>>>>>>> e0bb1fed
    u64('clientOrderId'),
    u64('price'),
    u64('quantity'),
    I80F48Layout('triggerPrice'),
  ]),
  'AddPerpTriggerOrder',
);
MangoInstructionLayout.addVariant(
  44,
  struct([u8('advancedOrderId')]),
  'ExecutePerpTriggerOrder',
);

const instructionMaxSpan = Math.max(
  // @ts-ignore
  ...Object.values(MangoInstructionLayout.registry).map((r) => r.span),
);
export function encodeMangoInstruction(data) {
  const b = Buffer.alloc(instructionMaxSpan);
  const span = MangoInstructionLayout.encode(data, b);
  return b.slice(0, span);
}

export class PublicKeyLayout extends Blob {
  constructor(property) {
    super(32, property);
  }

  decode(b, offset) {
    return new PublicKey(super.decode(b, offset));
  }

  encode(src, b, offset) {
    return super.encode(src.toBuffer(), b, offset);
  }
}
export function publicKeyLayout(property = '') {
  return new PublicKeyLayout(property);
}

export const DataType = {
  MangoGroup: 0,
  MangoAccount: 1,
  RootBank: 2,
  NodeBank: 3,
  PerpMarket: 4,
  Bids: 5,
  Asks: 6,
  MangoCache: 7,
  EventQueue: 8,
};

export const enum AssetType {
  Token = 0,
  Perp = 1,
}

export const enum AdvancedOrderType {
  PerpTrigger = 0,
  SpotTrigger = 1,
}

export class MetaData {
  dataType!: number;
  version!: number;
  isInitialized!: boolean;

  constructor(decoded: any) {
    Object.assign(this, decoded);
  }
}

export class MetaDataLayout extends Structure {
  constructor(property) {
    super(
      [
        u8('dataType'),
        u8('version'),
        u8('isInitialized'),
        seq(u8(), 5, 'padding'),
      ],
      property,
    );
  }

  decode(b, offset) {
    return new MetaData(super.decode(b, offset));
  }

  encode(src, b, offset) {
    return super.encode(src.toBuffer(), b, offset);
  }
}
export function metaDataLayout(property = '') {
  return new MetaDataLayout(property);
}

export class TokenInfo {
  mint!: PublicKey;
  rootBank!: PublicKey;
  decimals!: number;
  padding!: number[];

  constructor(decoded: any) {
    Object.assign(this, decoded);
  }
  isEmpty(): boolean {
    return this.mint.equals(zeroKey);
  }
}

export class TokenInfoLayout extends Structure {
  constructor(property) {
    super(
      [
        publicKeyLayout('mint'),
        publicKeyLayout('rootBank'),
        u8('decimals'),
        seq(u8(), 7, 'padding'),
      ],
      property,
    );
  }

  decode(b, offset) {
    return new TokenInfo(super.decode(b, offset));
  }

  encode(src, b, offset) {
    return super.encode(src.toBuffer(), b, offset);
  }
}

export function tokenInfoLayout(property = '') {
  return new TokenInfoLayout(property);
}

export class SpotMarketInfo {
  spotMarket!: PublicKey;
  maintAssetWeight!: I80F48;
  initAssetWeight!: I80F48;
  maintLiabWeight!: I80F48;
  initLiabWeight!: I80F48;
  liquidationFee!: I80F48;

  constructor(decoded: any) {
    Object.assign(this, decoded);
  }

  isEmpty(): boolean {
    return this.spotMarket.equals(zeroKey);
  }
}

export class SpotMarketInfoLayout extends Structure {
  constructor(property) {
    super(
      [
        publicKeyLayout('spotMarket'),
        I80F48Layout('maintAssetWeight'),
        I80F48Layout('initAssetWeight'),
        I80F48Layout('maintLiabWeight'),
        I80F48Layout('initLiabWeight'),
        I80F48Layout('liquidationFee'),
      ],
      property,
    );
  }

  decode(b, offset) {
    return new SpotMarketInfo(super.decode(b, offset));
  }

  encode(src, b, offset) {
    return super.encode(src.toBuffer(), b, offset);
  }
}

export function spotMarketInfoLayout(property = '') {
  return new SpotMarketInfoLayout(property);
}

export class PerpMarketInfo {
  perpMarket!: PublicKey;
  maintAssetWeight!: I80F48;
  initAssetWeight!: I80F48;
  maintLiabWeight!: I80F48;
  initLiabWeight!: I80F48;
  liquidationFee!: I80F48;
  makerFee!: I80F48;
  takerFee!: I80F48;
  baseLotSize!: BN;
  quoteLotSize!: BN;

  constructor(decoded: any) {
    Object.assign(this, decoded);
  }
  isEmpty(): boolean {
    return this.perpMarket.equals(zeroKey);
  }
}

export class PerpMarketInfoLayout extends Structure {
  constructor(property) {
    super(
      [
        publicKeyLayout('perpMarket'),
        I80F48Layout('maintAssetWeight'),
        I80F48Layout('initAssetWeight'),
        I80F48Layout('maintLiabWeight'),
        I80F48Layout('initLiabWeight'),
        I80F48Layout('liquidationFee'),
        I80F48Layout('makerFee'),
        I80F48Layout('takerFee'),
        i64('baseLotSize'),
        i64('quoteLotSize'),
      ],
      property,
    );
  }

  decode(b, offset) {
    return new PerpMarketInfo(super.decode(b, offset));
  }

  encode(src, b, offset) {
    return super.encode(src.toBuffer(), b, offset);
  }
}

export function perpMarketInfoLayout(property = '') {
  return new PerpMarketInfoLayout(property);
}

export class PerpAccountLayout extends Structure {
  constructor(property) {
    super(
      [
        i64('basePosition'),
        I80F48Layout('quotePosition'),
        I80F48Layout('longSettledFunding'),
        I80F48Layout('shortSettledFunding'),
        i64('bidsQuantity'),
        i64('asksQuantity'),
        i64('takerBase'),
        i64('takerQuote'),
        u64('mngoAccrued'),
      ],
      property,
    );
  }

  decode(b, offset) {
    return new PerpAccount(super.decode(b, offset));
  }

  encode(src, b, offset) {
    return super.encode(src.toBuffer(), b, offset);
  }
}

export function perpAccountLayout(property = '') {
  return new PerpAccountLayout(property);
}

export const MangoGroupLayout = struct([
  metaDataLayout('metaData'),
  u64('numOracles'), //usize?

  seq(tokenInfoLayout(), MAX_TOKENS, 'tokens'),
  seq(spotMarketInfoLayout(), MAX_PAIRS, 'spotMarkets'),
  seq(perpMarketInfoLayout(), MAX_PAIRS, 'perpMarkets'),

  seq(publicKeyLayout(), MAX_PAIRS, 'oracles'),

  u64('signerNonce'),
  publicKeyLayout('signerKey'),
  publicKeyLayout('admin'),
  publicKeyLayout('dexProgramId'),
  publicKeyLayout('mangoCache'),
  u64('validInterval'),
  publicKeyLayout('insuranceVault'),
  publicKeyLayout('srmVault'),
  publicKeyLayout('msrmVault'),
  publicKeyLayout('feesVault'),
  seq(u8(), 32, 'padding'),
]);

export const MangoAccountLayout = struct([
  metaDataLayout('metaData'),
  publicKeyLayout('mangoGroup'),
  publicKeyLayout('owner'),
  seq(bool(), MAX_PAIRS, 'inMarginBasket'),
  u8('numInMarginBasket'),
  seq(I80F48Layout(), MAX_TOKENS, 'deposits'),
  seq(I80F48Layout(), MAX_TOKENS, 'borrows'),
  seq(publicKeyLayout(), MAX_PAIRS, 'spotOpenOrders'),
  seq(perpAccountLayout(), MAX_PAIRS, 'perpAccounts'),

  seq(u8(), MAX_PERP_OPEN_ORDERS, 'orderMarket'),
  seq(sideLayout(1), MAX_PERP_OPEN_ORDERS, 'orderSide'),
  seq(i128(), MAX_PERP_OPEN_ORDERS, 'orders'),
  seq(u64(), MAX_PERP_OPEN_ORDERS, 'clientOrderIds'),

  u64('msrmAmount'),

  bool('beingLiquidated'),
  bool('isBankrupt'),
  seq(u8(), INFO_LEN, 'info'),
  publicKeyLayout('advancedOrders'),
  seq(u8(), 38, 'padding'),
]);

export const RootBankLayout = struct([
  metaDataLayout('metaData'),
  I80F48Layout('optimalUtil'),
  I80F48Layout('optimalRate'),
  I80F48Layout('maxRate'),
  u64('numNodeBanks'), // usize?
  seq(publicKeyLayout(), MAX_NODE_BANKS, 'nodeBanks'),
  I80F48Layout('depositIndex'),
  I80F48Layout('borrowIndex'),
  u64('lastUpdated'),
  seq(u8(), 64, 'padding'),
]);

export const NodeBankLayout = struct([
  metaDataLayout('metaData'),
  I80F48Layout('deposits'),
  I80F48Layout('borrows'),
  publicKeyLayout('vault'),
]);

export const StubOracleLayout = struct([
  seq(u8(), 8),
  I80F48Layout('price'),
  u64('lastUpdate'),
]);

export class LiquidityMiningInfoLayout extends Structure {
  constructor(property) {
    super(
      [
        I80F48Layout('rate'),
        I80F48Layout('maxDepthBps'),

        u64('periodStart'),
        u64('targetPeriodLength'),
        u64('mngoLeft'),
        u64('mngoPerPeriod'),
      ],
      property,
    );
  }

  decode(b, offset) {
    return new MetaData(super.decode(b, offset));
  }

  encode(src, b, offset) {
    return super.encode(src.toBuffer(), b, offset);
  }
}
export function liquidityMiningInfoLayout(property = '') {
  return new LiquidityMiningInfoLayout(property);
}

export const PerpMarketLayout = struct([
  metaDataLayout('metaData'),
  publicKeyLayout('mangoGroup'),
  publicKeyLayout('bids'),
  publicKeyLayout('asks'),
  publicKeyLayout('eventQueue'),
  i64('quoteLotSize'),
  i64('baseLotSize'),

  I80F48Layout('longFunding'),
  I80F48Layout('shortFunding'),
  i64('openInterest'),
  u64('lastUpdated'),
  u64('seqNum'),
  I80F48Layout('feesAccrued'),
  liquidityMiningInfoLayout('liquidityMiningInfo'),
  publicKeyLayout('mngoVault'),
]);
const EVENT_SIZE = 200;
export const PerpEventLayout = union(
  u8('eventType'),
  blob(EVENT_SIZE - 1),
  'event',
);
PerpEventLayout.addVariant(
  0,
  struct([
    sideLayout(1, 'takerSide'),
    u8('makerSlot'),
    bool('makerOut'),
    seq(u8(), 4),
    u64('timestamp'),
    u64('seqNum'),
    publicKeyLayout('maker'),
    i128('makerOrderId'),
    u64('makerClientOrderId'),
    I80F48Layout('makerFee'),
    i64('bestInitial'),
    u64('makerTimestamp'),

    publicKeyLayout('taker'),
    i128('takerOrderId'),
    u64('takerClientOrderId'),
    I80F48Layout('takerFee'),

    i64('price'),
    i64('quantity'),
  ]),
  'fill',
);
PerpEventLayout.addVariant(
  1,
  struct([
    sideLayout(1, 'side'),
    u8('slot'),
    seq(u8(), 5),
    u64('timestamp'),
    u64('seqNum'),
    publicKeyLayout('owner'),
    i64('quantity'),
    seq(u8(), EVENT_SIZE - 64, 'padding'),
  ]),
  'out',
);
PerpEventLayout.addVariant(
  2,
  struct([
    seq(u8(), 7),
    u64('timestamp'),
    u64('seqNum'),
    publicKeyLayout('liqee'),
    publicKeyLayout('liqor'),
    I80F48Layout('price'),
    i64('quantity'),
    I80F48Layout('liquidationFee'),
    seq(u8(), EVENT_SIZE - 128, 'padding'),
  ]),
  'liquidate',
);

export interface FillEvent {
  takerSide: 'buy' | 'sell';
  makerSlot: number;
  makerOut: boolean;
  timestamp: BN;
  seqNum: BN;

  maker: PublicKey;
  makerOrderId: BN;
  makerClientOrderId: BN;
  makerFee: I80F48;
  bestInitial: BN;
  makerTimestamp: BN; // this is timestamp of maker order not timestamp of trade

  taker: PublicKey;
  takerOrderId: BN;
  takerClientOrderId: BN;
  takerFee: I80F48;

  price: BN;
  quantity: BN;
}

export interface OutEvent {
  side: 'buy' | 'sell';
  slot: number;
  timestamp: BN;
  seqNum: BN;
  owner: PublicKey;
  quantity: BN;
}

export interface LiquidateEvent {
  timestamp: BN;
  seqNum: BN;
  liqee: PublicKey;
  liqor: PublicKey;
  price: I80F48;
  quantity: BN; // i64
  liquidationFee: I80F48; // same as what's in the PerpMarketInfo
}

export const PerpEventQueueHeaderLayout = struct([
  metaDataLayout('metaData'),
  u64('head'),
  u64('count'),
  u64('seqNum'),
]);

export const PerpEventQueueLayout = struct([
  metaDataLayout('metaData'),
  u64('head'),
  u64('count'),
  u64('seqNum'),
  seq(PerpEventLayout, greedy(PerpEventLayout.span), 'events'),
]);

const BOOK_NODE_SIZE = 88;
const BOOK_NODE_LAYOUT = union(u32('tag'), blob(BOOK_NODE_SIZE - 4), 'node');
BOOK_NODE_LAYOUT.addVariant(0, struct([]), 'uninitialized');
BOOK_NODE_LAYOUT.addVariant(
  1,
  struct([
    // Only the first prefixLen high-order bits of key are meaningful
    u32('prefixLen'),
    u128('key'),
    seq(u32(), 2, 'children'),
  ]),
  'innerNode',
);
BOOK_NODE_LAYOUT.addVariant(
  2,
  struct([
    u8('ownerSlot'), // Index into OPEN_ORDERS_LAYOUT.orders
    blob(3),
    u128('key'), // (price, seqNum)
    publicKeyLayout('owner'), // Open orders account
    u64('quantity'), // In units of lot size
    u64('clientOrderId'),
    u64('bestInitial'),
    u64('timestamp'),
  ]),
  'leafNode',
);
BOOK_NODE_LAYOUT.addVariant(3, struct([u32('next')]), 'freeNode');
BOOK_NODE_LAYOUT.addVariant(4, struct([]), 'lastFreeNode');

export const BookSideLayout = struct([
  metaDataLayout('metaData'),
  nu64('bumpIndex'),
  nu64('freeListLen'),
  u32('freeListHead'),
  u32('rootNode'),
  nu64('leafCount'),
  seq(BOOK_NODE_LAYOUT, MAX_BOOK_NODES, 'nodes'),
]);

export class PriceCache {
  price!: I80F48;
  lastUpdate!: BN;

  constructor(decoded: any) {
    Object.assign(this, decoded);
  }
}
export class PriceCacheLayout extends Structure {
  constructor(property) {
    super([I80F48Layout('price'), u64('lastUpdate')], property);
  }

  decode(b, offset) {
    return new PriceCache(super.decode(b, offset));
  }

  encode(src, b, offset) {
    return super.encode(src.toBuffer(), b, offset);
  }
}
export function priceCacheLayout(property = '') {
  return new PriceCacheLayout(property);
}

export class RootBankCache {
  depositIndex!: I80F48;
  borrowIndex!: I80F48;
  lastUpdate!: BN;

  constructor(decoded: any) {
    Object.assign(this, decoded);
  }
}
export class RootBankCacheLayout extends Structure {
  constructor(property) {
    super(
      [
        I80F48Layout('depositIndex'),
        I80F48Layout('borrowIndex'),
        u64('lastUpdate'),
      ],
      property,
    );
  }

  decode(b, offset) {
    return new RootBankCache(super.decode(b, offset));
  }

  encode(src, b, offset) {
    return super.encode(src.toBuffer(), b, offset);
  }
}
export function rootBankCacheLayout(property = '') {
  return new RootBankCacheLayout(property);
}

export class PerpMarketCache {
  longFunding!: I80F48;
  shortFunding!: I80F48;
  lastUpdate!: BN;

  constructor(decoded: any) {
    Object.assign(this, decoded);
  }
}
export class PerpMarketCacheLayout extends Structure {
  constructor(property) {
    super(
      [
        I80F48Layout('longFunding'),
        I80F48Layout('shortFunding'),
        u64('lastUpdate'),
      ],
      property,
    );
  }

  decode(b, offset) {
    return new PerpMarketCache(super.decode(b, offset));
  }

  encode(src, b, offset) {
    return super.encode(src.toBuffer(), b, offset);
  }
}
export function perpMarketCacheLayout(property = '') {
  return new PerpMarketCacheLayout(property);
}

export const MangoCacheLayout = struct([
  metaDataLayout('metaData'),
  seq(priceCacheLayout(), MAX_PAIRS, 'priceCache'),
  seq(rootBankCacheLayout(), MAX_TOKENS, 'rootBankCache'),
  seq(perpMarketCacheLayout(), MAX_PAIRS, 'perpMarketCache'),
]);

export class MangoCache {
  publicKey: PublicKey;

  priceCache!: PriceCache[];
  rootBankCache!: RootBankCache[];
  perpMarketCache!: PerpMarketCache[];

  constructor(publicKey: PublicKey, decoded: any) {
    this.publicKey = publicKey;
    Object.assign(this, decoded);
  }
}

export class NodeBank {
  publicKey: PublicKey;

  deposits!: I80F48;
  borrows!: I80F48;
  vault!: PublicKey;

  constructor(publicKey: PublicKey, decoded: any) {
    this.publicKey = publicKey;
    Object.assign(this, decoded);
  }
}

export const TokenAccountLayout = struct([
  publicKeyLayout('mint'),
  publicKeyLayout('owner'),
  nu64('amount'),
  blob(93),
]);

const AdvancedOrderLayout = struct([
  u8('marketIndex'),
  orderTypeLayout('orderType', 4),
  sideLayout(4, 'side'),
  triggerConditionLayout('triggerCondition', 1),
  bool('reduceOnly'),
  seq(u8(), 1, 'padding0'),
  u64('clientOrderId'),
  i64('price'),
  i64('quantity'),
  I80F48Layout('triggerPrice'),

  seq(u8(), 32, 'padding'),
]);
<<<<<<< HEAD
=======
console.log('spannnnn', AdvancedOrderLayout.span);
>>>>>>> e0bb1fed
// export const AdvancedOrderLayout = union(
//   u8('advancedOrderType'),
//   bool('isActive'),
//   blob(perpTriggerOrderStruct.span),
//   'event',
// );
// AdvancedOrderLayout.addVariant(
//   0,
//   perpTriggerOrderStruct,
//   'perpTriggerOrder',
// );
const MAX_ADVANCED_ORDERS = 32;
export const AdvancedOrdersLayout = struct([
  metaDataLayout('metaData'),
  seq(AdvancedOrderLayout, MAX_ADVANCED_ORDERS, 'orders'),
]);<|MERGE_RESOLUTION|>--- conflicted
+++ resolved
@@ -395,7 +395,7 @@
   struct([u8('limit')]),
   'CancelAllPerpOrders',
 );
-MangoInstructionLayout.addVariant(40, struct([]), 'ForceSettleQuotePositions');
+
 MangoInstructionLayout.addVariant(
   41,
   struct([
@@ -410,29 +410,30 @@
   ]),
   'PlaceSpotOrder2',
 );
+
 MangoInstructionLayout.addVariant(42, struct([]), 'InitAdvancedOrders');
 MangoInstructionLayout.addVariant(
   43,
   struct([
     orderTypeLayout('orderType', 1),
     sideLayout(1, 'side'),
-<<<<<<< HEAD
-    u8('triggerCondition'),
-    u8('reduceOnly'),
-=======
     triggerConditionLayout('triggerCondition', 1),
     bool('reduceOnly'),
->>>>>>> e0bb1fed
     u64('clientOrderId'),
-    u64('price'),
-    u64('quantity'),
+    i64('price'),
+    i64('quantity'),
     I80F48Layout('triggerPrice'),
   ]),
   'AddPerpTriggerOrder',
 );
 MangoInstructionLayout.addVariant(
   44,
-  struct([u8('advancedOrderId')]),
+  struct([u8('orderIndex')]),
+  'RemoveAdvancedOrder',
+);
+MangoInstructionLayout.addVariant(
+  45,
+  struct([u8('orderIndex')]),
   'ExecutePerpTriggerOrder',
 );
 
@@ -1112,10 +1113,7 @@
 
   seq(u8(), 32, 'padding'),
 ]);
-<<<<<<< HEAD
-=======
 console.log('spannnnn', AdvancedOrderLayout.span);
->>>>>>> e0bb1fed
 // export const AdvancedOrderLayout = union(
 //   u8('advancedOrderType'),
 //   bool('isActive'),
