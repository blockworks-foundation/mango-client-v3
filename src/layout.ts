import {
  blob,
  Blob,
  greedy,
  Layout,
  nu64,
  seq,
  struct,
  Structure,
  u16,
  u32,
  u8,
  UInt,
  union,
} from 'buffer-layout';
import { PublicKey } from '@solana/web3.js';
import { I80F48 } from './fixednum';
import BN from 'bn.js';
import { zeroKey } from './utils';
import PerpAccount from './PerpAccount';

export const MAX_TOKENS = 16;
export const MAX_PAIRS = MAX_TOKENS - 1;
export const MAX_NODE_BANKS = 8;
export const INFO_LEN = 32;
export const QUOTE_INDEX = MAX_TOKENS - 1;
export const MAX_NUM_IN_MARGIN_BASKET = 10;
export const MAX_PERP_OPEN_ORDERS = 64;
export const FREE_ORDER_SLOT = 255; // u8::MAX

const MAX_BOOK_NODES = 1024;
class _I80F48Layout extends Blob {
  constructor(property: string) {
    super(16, property);
  }

  decode(b, offset) {
    let result = new BN(super.decode(b, offset), 10, 'le');
    result = result.fromTwos(8 * this['length']);
    return new I80F48(result);
  }

  encode(src, b, offset) {
    src = src.toTwos(8 * this['length']);
    return super.encode(src.toArrayLike(Buffer, 'le', this['span']), b, offset);
  }
}

export function I80F48Layout(property = '') {
  return new _I80F48Layout(property);
}

class BNLayout extends Blob {
  signed: boolean;

  constructor(number: number, property, signed = false) {
    super(number, property);
    this.signed = signed;

    // restore prototype chain
    Object.setPrototypeOf(this, new.target.prototype);
  }

  decode(b, offset) {
    let result = new BN(super.decode(b, offset), 10, 'le');
    if (this.signed) result = result.fromTwos(8 * this['length']);
    return result;
  }

  encode(src, b, offset) {
    if (this.signed) src = src.toTwos(8 * this['length']);
    return super.encode(src.toArrayLike(Buffer, 'le', this['span']), b, offset);
  }
}

export function u64(property = '') {
  return new BNLayout(8, property);
}

export function i64(property = '') {
  return new BNLayout(8, property, true);
}

export function u128(property?: string) {
  return new BNLayout(16, property);
}

export function i128(property?: string) {
  return new BNLayout(16, property, true);
}

class WrappedLayout<T, U> extends Layout<U> {
  layout: Layout<T>;
  decoder: (data: T) => U;
  encoder: (src: U) => T;

  constructor(
    layout: Layout<T>,
    decoder: (data: T) => U,
    encoder: (src: U) => T,
    property?: string,
  ) {
    super(layout.span, property);
    this.layout = layout;
    this.decoder = decoder;
    this.encoder = encoder;
  }

  decode(b: Buffer, offset?: number): U {
    return this.decoder(this.layout.decode(b, offset));
  }

  encode(src: U, b: Buffer, offset?: number): number {
    return this.layout.encode(this.encoder(src), b, offset);
  }

  getSpan(b: Buffer, offset?: number): number {
    return this.layout.getSpan(b, offset);
  }
}

export function bool(property?: string) {
  return new WrappedLayout(u8(), decodeBool, encodeBool, property);
}

function decodeBool(value: number): boolean {
  if (value === 0) {
    return false;
  } else if (value === 1) {
    return true;
  }
  throw new Error('Invalid bool: ' + value);
}

function encodeBool(value: boolean): number {
  return value ? 1 : 0;
}

class EnumLayout extends UInt {
  values: any;
  constructor(values, span, property?) {
    super(span, property);
    this.values = values;
  }
  encode(src, b, offset) {
    if (this.values[src] !== undefined) {
      return super.encode(this.values[src], b, offset);
    }
    throw new Error('Invalid ' + this['property']);
  }

  decode(b, offset) {
    const decodedValue = super.decode(b, offset);
    const entry = Object.entries(this.values).find(
      ([, value]) => value === decodedValue,
    );
    if (entry) {
      return entry[0];
    }
    throw new Error('Invalid ' + this['property']);
  }
}

export function sideLayout(span, property?) {
  return new EnumLayout({ buy: 0, sell: 1 }, span, property);
}

export function orderTypeLayout(property, span) {
  return new EnumLayout(
    { limit: 0, ioc: 1, postOnly: 2, market: 3 },
    span,
    property,
  );
}

export function selfTradeBehaviorLayout(property, span) {
  return new EnumLayout(
    { decrementTake: 0, cancelProvide: 1, abortTransaction: 2 },
    span,
    property,
  );
}

<<<<<<< HEAD
=======
export function triggerConditionLayout(property, span) {
  return new EnumLayout({ above: 0, below: 1 }, span, property);
}

export function advancedOrderTypeLayout(property, span) {
  return new EnumLayout({ perpTrigger: 0, spotTrigger: 1 }, span, property);
}

>>>>>>> ca78dcf1
/**
 * Need to implement layouts for each of the structs found in state.rs
 */
export const MangoInstructionLayout = union(u32('instruction'));
MangoInstructionLayout.addVariant(
  0,
  struct([
    u64('signerNonce'),
    u64('validInterval'),
    I80F48Layout('quoteOptimalUtil'),
    I80F48Layout('quoteOptimalRate'),
    I80F48Layout('quoteMaxRate'),
  ]),
  'InitMangoGroup',
);
MangoInstructionLayout.addVariant(1, struct([]), 'InitMangoAccount');
MangoInstructionLayout.addVariant(2, struct([u64('quantity')]), 'Deposit');
MangoInstructionLayout.addVariant(
  3,
  struct([u64('quantity'), u8('allowBorrow')]),
  'Withdraw',
);
MangoInstructionLayout.addVariant(
  4,
  struct([
    I80F48Layout('maintLeverage'),
    I80F48Layout('initLeverage'),
    I80F48Layout('liquidationFee'),
    I80F48Layout('optimalUtil'),
    I80F48Layout('optimalRate'),
    I80F48Layout('maxRate'),
  ]),
  'AddSpotMarket',
);
MangoInstructionLayout.addVariant(
  5,
  struct([u64('marketIndex')]),
  'AddToBasket',
);
MangoInstructionLayout.addVariant(6, struct([u64('quantity')]), 'Borrow');
MangoInstructionLayout.addVariant(7, struct([]), 'CachePrices');
MangoInstructionLayout.addVariant(8, struct([]), 'CacheRootBanks');
MangoInstructionLayout.addVariant(
  9,
  struct([
    sideLayout(4, 'side'),
    u64('limitPrice'),
    u64('maxBaseQuantity'),
    u64('maxQuoteQuantity'),
    selfTradeBehaviorLayout('selfTradeBehavior', 4),
    orderTypeLayout('orderType', 4),
    u64('clientId'),
    u16('limit'),
  ]),
  'PlaceSpotOrder',
);
MangoInstructionLayout.addVariant(10, struct([]), 'AddOracle');
MangoInstructionLayout.addVariant(
  11,
  struct([
    I80F48Layout('maintLeverage'),
    I80F48Layout('initLeverage'),
    I80F48Layout('liquidationFee'),
    I80F48Layout('makerFee'),
    I80F48Layout('takerFee'),
    i64('baseLotSize'),
    i64('quoteLotSize'),
    I80F48Layout('rate'),
    I80F48Layout('maxDepthBps'),
    u64('targetPeriodLength'),
    u64('mngoPerPeriod'),
  ]),
  'AddPerpMarket',
);
MangoInstructionLayout.addVariant(
  12,
  struct([
    i64('price'),
    i64('quantity'),
    u64('clientOrderId'),
    sideLayout(1, 'side'),
    orderTypeLayout('orderType', 1),
    bool('reduceOnly'),
  ]),
  'PlacePerpOrder',
);
MangoInstructionLayout.addVariant(
  13,
  struct([u64('clientOrderId'), bool('invalidIdOk')]),
  'CancelPerpOrderByClientId',
);
MangoInstructionLayout.addVariant(
  14,
  struct([i128('orderId'), bool('invalidIdOk')]),
  'CancelPerpOrder',
);
MangoInstructionLayout.addVariant(15, struct([u64('limit')]), 'ConsumeEvents');
MangoInstructionLayout.addVariant(16, struct([]), 'CachePerpMarkets');
MangoInstructionLayout.addVariant(17, struct([]), 'UpdateFunding');
MangoInstructionLayout.addVariant(
  18,
  struct([I80F48Layout('price')]),
  'SetOracle',
);
MangoInstructionLayout.addVariant(19, struct([]), 'SettleFunds');
MangoInstructionLayout.addVariant(
  20,
  struct([sideLayout(4, 'side'), u128('orderId')]),
  'CancelSpotOrder',
);
MangoInstructionLayout.addVariant(21, struct([]), 'UpdateRootBank');
MangoInstructionLayout.addVariant(
  22,
  struct([u64('marketIndex')]),
  'SettlePnl',
);
MangoInstructionLayout.addVariant(
  23,
  struct([u64('tokenIndex'), u64('quantity')]),
  'SettleBorrow',
);
MangoInstructionLayout.addVariant(
  24,
  struct([u8('limit')]),
  'ForceCancelSpotOrders',
);
MangoInstructionLayout.addVariant(
  25,
  struct([u8('limit')]),
  'ForceCancelPerpOrders',
);
MangoInstructionLayout.addVariant(
  26,
  struct([I80F48Layout('maxLiabTransfer')]),
  'LiquidateTokenAndToken',
);
MangoInstructionLayout.addVariant(
  27,
  struct([
    u8('assetType'),
    u64('assetIndex'),
    u8('liabType'),
    u64('liabIndex'),
    I80F48Layout('maxLiabTransfer'),
  ]),
  'LiquidateTokenAndPerp',
);
MangoInstructionLayout.addVariant(
  28,
  struct([i64('baseTransferRequest')]),
  'LiquidatePerpMarket',
);
MangoInstructionLayout.addVariant(29, struct([]), 'SettleFees');
MangoInstructionLayout.addVariant(
  30,
  struct([u64('liabIndex'), I80F48Layout('maxLiabTransfer')]),
  'ResolvePerpBankruptcy',
);
MangoInstructionLayout.addVariant(
  31,
  struct([I80F48Layout('maxLiabTransfer')]),
  'ResolveTokenBankruptcy',
);
MangoInstructionLayout.addVariant(32, struct([]), 'InitSpotOpenOrders');
MangoInstructionLayout.addVariant(33, struct([]), 'RedeemMngo');
MangoInstructionLayout.addVariant(
  34,
  struct([seq(u8(), INFO_LEN, 'info')]),
  'AddMangoAccountInfo',
);
MangoInstructionLayout.addVariant(35, struct([u64('quantity')]), 'DepositMsrm');
MangoInstructionLayout.addVariant(
  36,
  struct([u64('quantity')]),
  'WithdrawMsrm',
);
MangoInstructionLayout.addVariant(
  37,
  struct([
    bool('maintLeverageOption'),
    I80F48Layout('maintLeverage'),
    bool('initLeverageOption'),
    I80F48Layout('initLeverage'),
    bool('liquidationFeeOption'),
    I80F48Layout('liquidationFee'),
    bool('makerFeeOption'),
    I80F48Layout('makerFee'),
    bool('takerFeeOption'),
    I80F48Layout('takerFee'),
    bool('rateOption'),
    I80F48Layout('rate'),
    bool('maxDepthBpsOption'),
    I80F48Layout('maxDepthBps'),
    bool('targetPeriodLengthOption'),
    u64('targetPeriodLength'),
    bool('mngoPerPeriodOption'),
    u64('mngoPerPeriod'),
  ]),
  'ChangePerpMarketParams',
);
MangoInstructionLayout.addVariant(38, struct([]), 'SetGroupAdmin');
MangoInstructionLayout.addVariant(
  39,
  struct([u8('limit')]),
  'CancelAllPerpOrders',
);
MangoInstructionLayout.addVariant(40, struct([]), 'ForceSettleQuotePositions');
MangoInstructionLayout.addVariant(41, struct([]), 'InitAdvancedOrders');
MangoInstructionLayout.addVariant(
  42,
  struct([
    sideLayout(4, 'side'),
    u64('limitPrice'),
    u64('maxBaseQuantity'),
    u64('maxQuoteQuantity'),
    selfTradeBehaviorLayout('selfTradeBehavior', 4),
    orderTypeLayout('orderType', 4),
    u64('clientOrderId'),
    u16('limit'),
  ]),
  'PlaceSpotOrder2',
);
MangoInstructionLayout.addVariant(
  43,
  struct([
    orderTypeLayout('orderType', 1),
    sideLayout(1, 'side'),
    u8('triggerCondition'),
    u8('reduceOnly'),
    u64('clientOrderId'),
    u64('price'),
    u64('quantity'),
    I80F48Layout('triggerPrice'),
  ]),
  'AddPerpTriggerOrder',
);
MangoInstructionLayout.addVariant(
  44,
  struct([u8('advancedOrderId')]),
  'ExecutePerpTriggerOrder',
);

const instructionMaxSpan = Math.max(
  // @ts-ignore
  ...Object.values(MangoInstructionLayout.registry).map((r) => r.span),
);
export function encodeMangoInstruction(data) {
  const b = Buffer.alloc(instructionMaxSpan);
  const span = MangoInstructionLayout.encode(data, b);
  return b.slice(0, span);
}

export class PublicKeyLayout extends Blob {
  constructor(property) {
    super(32, property);
  }

  decode(b, offset) {
    return new PublicKey(super.decode(b, offset));
  }

  encode(src, b, offset) {
    return super.encode(src.toBuffer(), b, offset);
  }
}
export function publicKeyLayout(property = '') {
  return new PublicKeyLayout(property);
}

export const DataType = {
  MangoGroup: 0,
  MangoAccount: 1,
  RootBank: 2,
  NodeBank: 3,
  PerpMarket: 4,
  Bids: 5,
  Asks: 6,
  MangoCache: 7,
  EventQueue: 8,
};

export const enum AssetType {
  Token = 0,
  Perp = 1,
}

export const enum AdvancedOrderType {
  PerpTrigger = 0,
  SpotTrigger = 1,
}

export class MetaData {
  dataType!: number;
  version!: number;
  isInitialized!: boolean;

  constructor(decoded: any) {
    Object.assign(this, decoded);
  }
}

export class MetaDataLayout extends Structure {
  constructor(property) {
    super(
      [
        u8('dataType'),
        u8('version'),
        u8('isInitialized'),
        seq(u8(), 5, 'padding'),
      ],
      property,
    );
  }

  decode(b, offset) {
    return new MetaData(super.decode(b, offset));
  }

  encode(src, b, offset) {
    return super.encode(src.toBuffer(), b, offset);
  }
}
export function metaDataLayout(property = '') {
  return new MetaDataLayout(property);
}

export class TokenInfo {
  mint!: PublicKey;
  rootBank!: PublicKey;
  decimals!: number;
  padding!: number[];

  constructor(decoded: any) {
    Object.assign(this, decoded);
  }
  isEmpty(): boolean {
    return this.mint.equals(zeroKey);
  }
}

export class TokenInfoLayout extends Structure {
  constructor(property) {
    super(
      [
        publicKeyLayout('mint'),
        publicKeyLayout('rootBank'),
        u8('decimals'),
        seq(u8(), 7, 'padding'),
      ],
      property,
    );
  }

  decode(b, offset) {
    return new TokenInfo(super.decode(b, offset));
  }

  encode(src, b, offset) {
    return super.encode(src.toBuffer(), b, offset);
  }
}

export function tokenInfoLayout(property = '') {
  return new TokenInfoLayout(property);
}

export class SpotMarketInfo {
  spotMarket!: PublicKey;
  maintAssetWeight!: I80F48;
  initAssetWeight!: I80F48;
  maintLiabWeight!: I80F48;
  initLiabWeight!: I80F48;
  liquidationFee!: I80F48;

  constructor(decoded: any) {
    Object.assign(this, decoded);
  }

  isEmpty(): boolean {
    return this.spotMarket.equals(zeroKey);
  }
}

export class SpotMarketInfoLayout extends Structure {
  constructor(property) {
    super(
      [
        publicKeyLayout('spotMarket'),
        I80F48Layout('maintAssetWeight'),
        I80F48Layout('initAssetWeight'),
        I80F48Layout('maintLiabWeight'),
        I80F48Layout('initLiabWeight'),
        I80F48Layout('liquidationFee'),
      ],
      property,
    );
  }

  decode(b, offset) {
    return new SpotMarketInfo(super.decode(b, offset));
  }

  encode(src, b, offset) {
    return super.encode(src.toBuffer(), b, offset);
  }
}

export function spotMarketInfoLayout(property = '') {
  return new SpotMarketInfoLayout(property);
}

export class PerpMarketInfo {
  perpMarket!: PublicKey;
  maintAssetWeight!: I80F48;
  initAssetWeight!: I80F48;
  maintLiabWeight!: I80F48;
  initLiabWeight!: I80F48;
  liquidationFee!: I80F48;
  makerFee!: I80F48;
  takerFee!: I80F48;
  baseLotSize!: BN;
  quoteLotSize!: BN;

  constructor(decoded: any) {
    Object.assign(this, decoded);
  }
  isEmpty(): boolean {
    return this.perpMarket.equals(zeroKey);
  }
}

export class PerpMarketInfoLayout extends Structure {
  constructor(property) {
    super(
      [
        publicKeyLayout('perpMarket'),
        I80F48Layout('maintAssetWeight'),
        I80F48Layout('initAssetWeight'),
        I80F48Layout('maintLiabWeight'),
        I80F48Layout('initLiabWeight'),
        I80F48Layout('liquidationFee'),
        I80F48Layout('makerFee'),
        I80F48Layout('takerFee'),
        i64('baseLotSize'),
        i64('quoteLotSize'),
      ],
      property,
    );
  }

  decode(b, offset) {
    return new PerpMarketInfo(super.decode(b, offset));
  }

  encode(src, b, offset) {
    return super.encode(src.toBuffer(), b, offset);
  }
}

export function perpMarketInfoLayout(property = '') {
  return new PerpMarketInfoLayout(property);
}

export class PerpAccountLayout extends Structure {
  constructor(property) {
    super(
      [
        i64('basePosition'),
        I80F48Layout('quotePosition'),
        I80F48Layout('longSettledFunding'),
        I80F48Layout('shortSettledFunding'),
        i64('bidsQuantity'),
        i64('asksQuantity'),
        i64('takerBase'),
        i64('takerQuote'),
        u64('mngoAccrued'),
      ],
      property,
    );
  }

  decode(b, offset) {
    return new PerpAccount(super.decode(b, offset));
  }

  encode(src, b, offset) {
    return super.encode(src.toBuffer(), b, offset);
  }
}

export function perpAccountLayout(property = '') {
  return new PerpAccountLayout(property);
}

export const MangoGroupLayout = struct([
  metaDataLayout('metaData'),
  u64('numOracles'), //usize?

  seq(tokenInfoLayout(), MAX_TOKENS, 'tokens'),
  seq(spotMarketInfoLayout(), MAX_PAIRS, 'spotMarkets'),
  seq(perpMarketInfoLayout(), MAX_PAIRS, 'perpMarkets'),

  seq(publicKeyLayout(), MAX_PAIRS, 'oracles'),

  u64('signerNonce'),
  publicKeyLayout('signerKey'),
  publicKeyLayout('admin'),
  publicKeyLayout('dexProgramId'),
  publicKeyLayout('mangoCache'),
  u64('validInterval'),
  publicKeyLayout('insuranceVault'),
  publicKeyLayout('srmVault'),
  publicKeyLayout('msrmVault'),
  publicKeyLayout('feesVault'),
  seq(u8(), 32, 'padding'),
]);

export const MangoAccountLayout = struct([
  metaDataLayout('metaData'),
  publicKeyLayout('mangoGroup'),
  publicKeyLayout('owner'),
  seq(bool(), MAX_PAIRS, 'inMarginBasket'),
  u8('numInMarginBasket'),
  seq(I80F48Layout(), MAX_TOKENS, 'deposits'),
  seq(I80F48Layout(), MAX_TOKENS, 'borrows'),
  seq(publicKeyLayout(), MAX_PAIRS, 'spotOpenOrders'),
  seq(perpAccountLayout(), MAX_PAIRS, 'perpAccounts'),

  seq(u8(), MAX_PERP_OPEN_ORDERS, 'orderMarket'),
  seq(sideLayout(1), MAX_PERP_OPEN_ORDERS, 'orderSide'),
  seq(i128(), MAX_PERP_OPEN_ORDERS, 'orders'),
  seq(u64(), MAX_PERP_OPEN_ORDERS, 'clientOrderIds'),

  u64('msrmAmount'),

  bool('beingLiquidated'),
  bool('isBankrupt'),
  seq(u8(), INFO_LEN, 'info'),
<<<<<<< HEAD

  publicKeyLayout('advanceOrders'),

=======
  publicKeyLayout('advancedOrders'),
>>>>>>> ca78dcf1
  seq(u8(), 38, 'padding'),
]);

export const RootBankLayout = struct([
  metaDataLayout('metaData'),
  I80F48Layout('optimalUtil'),
  I80F48Layout('optimalRate'),
  I80F48Layout('maxRate'),
  u64('numNodeBanks'), // usize?
  seq(publicKeyLayout(), MAX_NODE_BANKS, 'nodeBanks'),
  I80F48Layout('depositIndex'),
  I80F48Layout('borrowIndex'),
  u64('lastUpdated'),
  seq(u8(), 64, 'padding'),
]);

export const NodeBankLayout = struct([
  metaDataLayout('metaData'),
  I80F48Layout('deposits'),
  I80F48Layout('borrows'),
  publicKeyLayout('vault'),
]);

export const StubOracleLayout = struct([
  seq(u8(), 8),
  I80F48Layout('price'),
  u64('lastUpdate'),
]);

export class LiquidityMiningInfoLayout extends Structure {
  constructor(property) {
    super(
      [
        I80F48Layout('rate'),
        I80F48Layout('maxDepthBps'),

        u64('periodStart'),
        u64('targetPeriodLength'),
        u64('mngoLeft'),
        u64('mngoPerPeriod'),
      ],
      property,
    );
  }

  decode(b, offset) {
    return new MetaData(super.decode(b, offset));
  }

  encode(src, b, offset) {
    return super.encode(src.toBuffer(), b, offset);
  }
}
export function liquidityMiningInfoLayout(property = '') {
  return new LiquidityMiningInfoLayout(property);
}

export const PerpMarketLayout = struct([
  metaDataLayout('metaData'),
  publicKeyLayout('mangoGroup'),
  publicKeyLayout('bids'),
  publicKeyLayout('asks'),
  publicKeyLayout('eventQueue'),
  i64('quoteLotSize'),
  i64('baseLotSize'),

  I80F48Layout('longFunding'),
  I80F48Layout('shortFunding'),
  i64('openInterest'),
  u64('lastUpdated'),
  u64('seqNum'),
  I80F48Layout('feesAccrued'),
  liquidityMiningInfoLayout('liquidityMiningInfo'),
  publicKeyLayout('mngoVault'),
]);
const EVENT_SIZE = 200;
export const PerpEventLayout = union(
  u8('eventType'),
  blob(EVENT_SIZE - 1),
  'event',
);
PerpEventLayout.addVariant(
  0,
  struct([
    sideLayout(1, 'takerSide'),
    u8('makerSlot'),
    bool('makerOut'),
    seq(u8(), 4),
    u64('timestamp'),
    u64('seqNum'),
    publicKeyLayout('maker'),
    i128('makerOrderId'),
    u64('makerClientOrderId'),
    I80F48Layout('makerFee'),
    i64('bestInitial'),
    u64('makerTimestamp'),

    publicKeyLayout('taker'),
    i128('takerOrderId'),
    u64('takerClientOrderId'),
    I80F48Layout('takerFee'),

    i64('price'),
    i64('quantity'),
  ]),
  'fill',
);
PerpEventLayout.addVariant(
  1,
  struct([
    sideLayout(1, 'side'),
    u8('slot'),
    seq(u8(), 5),
    u64('timestamp'),
    u64('seqNum'),
    publicKeyLayout('owner'),
    i64('quantity'),
    seq(u8(), EVENT_SIZE - 64, 'padding'),
  ]),
  'out',
);
PerpEventLayout.addVariant(
  2,
  struct([
    seq(u8(), 7),
    u64('timestamp'),
    u64('seqNum'),
    publicKeyLayout('liqee'),
    publicKeyLayout('liqor'),
    I80F48Layout('price'),
    i64('quantity'),
    I80F48Layout('liquidationFee'),
    seq(u8(), EVENT_SIZE - 128, 'padding'),
  ]),
  'liquidate',
);

export interface FillEvent {
  takerSide: 'buy' | 'sell';
  makerSlot: number;
  makerOut: boolean;
  timestamp: BN;
  seqNum: BN;

  maker: PublicKey;
  makerOrderId: BN;
  makerClientOrderId: BN;
  makerFee: I80F48;
  bestInitial: BN;
  makerTimestamp: BN; // this is timestamp of maker order not timestamp of trade

  taker: PublicKey;
  takerOrderId: BN;
  takerClientOrderId: BN;
  takerFee: I80F48;

  price: BN;
  quantity: BN;
}

export interface OutEvent {
  side: 'buy' | 'sell';
  slot: number;
  timestamp: BN;
  seqNum: BN;
  owner: PublicKey;
  quantity: BN;
}

export interface LiquidateEvent {
  timestamp: BN;
  seqNum: BN;
  liqee: PublicKey;
  liqor: PublicKey;
  price: I80F48;
  quantity: BN; // i64
  liquidationFee: I80F48; // same as what's in the PerpMarketInfo
}

export const PerpEventQueueHeaderLayout = struct([
  metaDataLayout('metaData'),
  u64('head'),
  u64('count'),
  u64('seqNum'),
]);

export const PerpEventQueueLayout = struct([
  metaDataLayout('metaData'),
  u64('head'),
  u64('count'),
  u64('seqNum'),
  seq(PerpEventLayout, greedy(PerpEventLayout.span), 'events'),
]);

const BOOK_NODE_SIZE = 88;
const BOOK_NODE_LAYOUT = union(u32('tag'), blob(BOOK_NODE_SIZE - 4), 'node');
BOOK_NODE_LAYOUT.addVariant(0, struct([]), 'uninitialized');
BOOK_NODE_LAYOUT.addVariant(
  1,
  struct([
    // Only the first prefixLen high-order bits of key are meaningful
    u32('prefixLen'),
    u128('key'),
    seq(u32(), 2, 'children'),
  ]),
  'innerNode',
);
BOOK_NODE_LAYOUT.addVariant(
  2,
  struct([
    u8('ownerSlot'), // Index into OPEN_ORDERS_LAYOUT.orders
    blob(3),
    u128('key'), // (price, seqNum)
    publicKeyLayout('owner'), // Open orders account
    u64('quantity'), // In units of lot size
    u64('clientOrderId'),
    u64('bestInitial'),
    u64('timestamp'),
  ]),
  'leafNode',
);
BOOK_NODE_LAYOUT.addVariant(3, struct([u32('next')]), 'freeNode');
BOOK_NODE_LAYOUT.addVariant(4, struct([]), 'lastFreeNode');

export const BookSideLayout = struct([
  metaDataLayout('metaData'),
  nu64('bumpIndex'),
  nu64('freeListLen'),
  u32('freeListHead'),
  u32('rootNode'),
  nu64('leafCount'),
  seq(BOOK_NODE_LAYOUT, MAX_BOOK_NODES, 'nodes'),
]);

export class PriceCache {
  price!: I80F48;
  lastUpdate!: BN;

  constructor(decoded: any) {
    Object.assign(this, decoded);
  }
}
export class PriceCacheLayout extends Structure {
  constructor(property) {
    super([I80F48Layout('price'), u64('lastUpdate')], property);
  }

  decode(b, offset) {
    return new PriceCache(super.decode(b, offset));
  }

  encode(src, b, offset) {
    return super.encode(src.toBuffer(), b, offset);
  }
}
export function priceCacheLayout(property = '') {
  return new PriceCacheLayout(property);
}

export class RootBankCache {
  depositIndex!: I80F48;
  borrowIndex!: I80F48;
  lastUpdate!: BN;

  constructor(decoded: any) {
    Object.assign(this, decoded);
  }
}
export class RootBankCacheLayout extends Structure {
  constructor(property) {
    super(
      [
        I80F48Layout('depositIndex'),
        I80F48Layout('borrowIndex'),
        u64('lastUpdate'),
      ],
      property,
    );
  }

  decode(b, offset) {
    return new RootBankCache(super.decode(b, offset));
  }

  encode(src, b, offset) {
    return super.encode(src.toBuffer(), b, offset);
  }
}
export function rootBankCacheLayout(property = '') {
  return new RootBankCacheLayout(property);
}

export class PerpMarketCache {
  longFunding!: I80F48;
  shortFunding!: I80F48;
  lastUpdate!: BN;

  constructor(decoded: any) {
    Object.assign(this, decoded);
  }
}
export class PerpMarketCacheLayout extends Structure {
  constructor(property) {
    super(
      [
        I80F48Layout('longFunding'),
        I80F48Layout('shortFunding'),
        u64('lastUpdate'),
      ],
      property,
    );
  }

  decode(b, offset) {
    return new PerpMarketCache(super.decode(b, offset));
  }

  encode(src, b, offset) {
    return super.encode(src.toBuffer(), b, offset);
  }
}
export function perpMarketCacheLayout(property = '') {
  return new PerpMarketCacheLayout(property);
}

export const MangoCacheLayout = struct([
  metaDataLayout('metaData'),
  seq(priceCacheLayout(), MAX_PAIRS, 'priceCache'),
  seq(rootBankCacheLayout(), MAX_TOKENS, 'rootBankCache'),
  seq(perpMarketCacheLayout(), MAX_PAIRS, 'perpMarketCache'),
]);

export class MangoCache {
  publicKey: PublicKey;

  priceCache!: PriceCache[];
  rootBankCache!: RootBankCache[];
  perpMarketCache!: PerpMarketCache[];

  constructor(publicKey: PublicKey, decoded: any) {
    this.publicKey = publicKey;
    Object.assign(this, decoded);
  }
}

export class NodeBank {
  publicKey: PublicKey;

  deposits!: I80F48;
  borrows!: I80F48;
  vault!: PublicKey;

  constructor(publicKey: PublicKey, decoded: any) {
    this.publicKey = publicKey;
    Object.assign(this, decoded);
  }
}

export const TokenAccountLayout = struct([
  publicKeyLayout('mint'),
  publicKeyLayout('owner'),
  nu64('amount'),
  blob(93),
]);

const AdvancedOrderLayout = struct([
  u8('marketIndex'),
  orderTypeLayout('orderType', 4),
  sideLayout(4, 'side'),
  triggerConditionLayout('triggerCondition', 1),
  bool('reduceOnly'),
  seq(u8(), 1, 'padding0'),
  u64('clientOrderId'),
  i64('price'),
  i64('quantity'),
  I80F48Layout('triggerPrice'),

  seq(u8(), 32, 'padding'),
]);
console.log('spannnnn', AdvancedOrderLayout.span)
// export const AdvancedOrderLayout = union(
//   u8('advancedOrderType'),
//   bool('isActive'),
//   blob(perpTriggerOrderStruct.span),
//   'event',
// );
// AdvancedOrderLayout.addVariant(
//   0,
//   perpTriggerOrderStruct,
//   'perpTriggerOrder',
// );
const MAX_ADVANCED_ORDERS = 32;
export const AdvancedOrdersLayout = struct([
  metaDataLayout('metaData'),
  seq(AdvancedOrderLayout, MAX_ADVANCED_ORDERS, 'orders'),
]);
<|MERGE_RESOLUTION|>--- conflicted
+++ resolved
@@ -181,8 +181,6 @@
   );
 }
 
-<<<<<<< HEAD
-=======
 export function triggerConditionLayout(property, span) {
   return new EnumLayout({ above: 0, below: 1 }, span, property);
 }
@@ -191,7 +189,6 @@
   return new EnumLayout({ perpTrigger: 0, spotTrigger: 1 }, span, property);
 }
 
->>>>>>> ca78dcf1
 /**
  * Need to implement layouts for each of the structs found in state.rs
  */
@@ -730,13 +727,7 @@
   bool('beingLiquidated'),
   bool('isBankrupt'),
   seq(u8(), INFO_LEN, 'info'),
-<<<<<<< HEAD
-
-  publicKeyLayout('advanceOrders'),
-
-=======
   publicKeyLayout('advancedOrders'),
->>>>>>> ca78dcf1
   seq(u8(), 38, 'padding'),
 ]);
 
@@ -1116,7 +1107,7 @@
 
   seq(u8(), 32, 'padding'),
 ]);
-console.log('spannnnn', AdvancedOrderLayout.span)
+console.log('spannnnn', AdvancedOrderLayout.span);
 // export const AdvancedOrderLayout = union(
 //   u8('advancedOrderType'),
 //   bool('isActive'),
@@ -1132,4 +1123,4 @@
 export const AdvancedOrdersLayout = struct([
   metaDataLayout('metaData'),
   seq(AdvancedOrderLayout, MAX_ADVANCED_ORDERS, 'orders'),
-]);
+]);