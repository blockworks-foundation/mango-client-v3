import {
  struct,
  u32,
  u8,
  u16,
  union,
  seq,
  Blob,
  Structure,
  Layout,
  UInt,
} from 'buffer-layout';
import { AccountInfo, Connection, PublicKey } from '@solana/web3.js';
import { I80F48 } from './fixednum';
import BN from 'bn.js';
import { promiseUndef, zeroKey } from './utils';

export const MAX_TOKENS = 32;
export const MAX_PAIRS = MAX_TOKENS - 1;
export const MAX_NODE_BANKS = 8;

class _I80F48Layout extends Blob {
  constructor(property: string) {
    super(16, property);
  }

  decode(b, offset) {
    return new I80F48(new BN(super.decode(b, offset), 10, 'le'));
  }

  encode(src, b, offset) {
    return super.encode(src.toArrayLike(Buffer, 'le', this['span']), b, offset);
  }
}
export function I80F48Layout(property = '') {
  return new _I80F48Layout(property);
}

class BNLayout extends Blob {
  signed: boolean;

  constructor(number: number, property, signed = false) {
    super(number, property);
    this.signed = signed;

    // restore prototype chain
    Object.setPrototypeOf(this, new.target.prototype);
  }

  decode(b, offset) {
    if (this.signed) {
      return new BN(super.decode(b, offset), 10, 'le').toTwos(
        Math.pow(2, this['length']),
      );
    } else {
      return new BN(super.decode(b, offset), 10, 'le');
    }
  }

  encode(src, b, offset) {
    return super.encode(src.toArrayLike(Buffer, 'le', this['span']), b, offset);
  }
}

export function u64(property = '') {
  return new BNLayout(8, property);
}

export function i64(property = '') {
  return new BNLayout(8, property, true);
}

export function u128(property?: string) {
  return new BNLayout(16, property);
}

export function i128(property?: string) {
  return new BNLayout(16, property, true);
}

class WrappedLayout<T, U> extends Layout<U> {
  layout: Layout<T>;
  decoder: (data: T) => U;
  encoder: (src: U) => T;

  constructor(
    layout: Layout<T>,
    decoder: (data: T) => U,
    encoder: (src: U) => T,
    property?: string,
  ) {
    super(layout.span, property);
    this.layout = layout;
    this.decoder = decoder;
    this.encoder = encoder;
  }

  decode(b: Buffer, offset?: number): U {
    return this.decoder(this.layout.decode(b, offset));
  }

  encode(src: U, b: Buffer, offset?: number): number {
    return this.layout.encode(this.encoder(src), b, offset);
  }

  getSpan(b: Buffer, offset?: number): number {
    return this.layout.getSpan(b, offset);
  }
}

export function bool(property?: string) {
  return new WrappedLayout(u8(), decodeBool, encodeBool, property);
}

function decodeBool(value: number): boolean {
  if (value === 0) {
    return false;
  } else if (value === 1) {
    return true;
  }
  throw new Error('Invalid bool: ' + value);
}

function encodeBool(value: boolean): number {
  return value ? 1 : 0;
}

class EnumLayout extends UInt {
  values: any;
  constructor(values, span, property) {
    super(span, property);
    this.values = values;
  }
  encode(src, b, offset) {
    if (this.values[src] !== undefined) {
      return super.encode(this.values[src], b, offset);
    }
    throw new Error('Invalid ' + this['property']);
  }

  decode(b, offset) {
    const decodedValue = super.decode(b, offset);
    const entry = Object.entries(this.values).find(
      ([, value]) => value === decodedValue,
    );
    if (entry) {
      return entry[0];
    }
    throw new Error('Invalid ' + this['property']);
  }
}

export function sideLayout(property) {
  return new EnumLayout({ buy: 0, sell: 1 }, 4, property);
}

export function orderTypeLayout(property) {
  return new EnumLayout({ limit: 0, ioc: 1, postOnly: 2 }, 4, property);
}

export function selfTradeBehaviorLayout(property) {
  return new EnumLayout(
    { decrementTake: 0, cancelProvide: 1, abortTransaction: 2 },
    4,
    property,
  );
}

/**
 * Need to implement layouts for each of the structs found in state.rs
 */
export const MerpsInstructionLayout = union(u32('instruction'));
MerpsInstructionLayout.addVariant(
  0,
  struct([u64('signerNonce'), u64('validInterval')]),
  'InitMerpsGroup',
);
MerpsInstructionLayout.addVariant(1, struct([]), 'InitMerpsAccount');
MerpsInstructionLayout.addVariant(2, struct([u64('quantity')]), 'Deposit');
MerpsInstructionLayout.addVariant(
  3,
  struct([u64('quantity'), u8('allowBorrow')]),
  'Withdraw',
);
MerpsInstructionLayout.addVariant(
  4,
  struct([u64('marketIndex'), u128('maintLeverage'), u128('initLeverage')]),
  'AddSpotMarket',
);
MerpsInstructionLayout.addVariant(
  5,
  struct([u64('marketIndex')]),
  'AddToBasket',
);
MerpsInstructionLayout.addVariant(6, struct([u64('quantity')]), 'Borrow');
MerpsInstructionLayout.addVariant(7, struct([]), 'CachePrices');
MerpsInstructionLayout.addVariant(8, struct([]), 'CacheRootBanks');
MerpsInstructionLayout.addVariant(
  9,
  struct([
    sideLayout('side'),
    u64('limitPrice'),
    u64('maxBaseQuantity'),
    u64('maxQuoteQuantity'),
    selfTradeBehaviorLayout('selfTradeBehavior'),
    orderTypeLayout('orderType'),
    u64('clientId'),
    u16('limit'),
  ]),
  'PlaceSpotOrder',
);
MerpsInstructionLayout.addVariant(10, struct([]), 'AddOracle');
MerpsInstructionLayout.addVariant(
  11,
  struct([
    u64('marketIndex'),
    I80F48Layout('maintLeverage'),
    I80F48Layout('initLeverage'),
    i64('baseLotSize'),
    i64('quoteLotSize'),
  ]),
  'AddPerpMarket',
);
MerpsInstructionLayout.addVariant(
  13,
  struct([u64('client_order_id')]),
  'CancelPerpOrderByClientId',
);
MerpsInstructionLayout.addVariant(
  14,
  struct([i128('order_id'), sideLayout('side')]),
  'CancelPerpOrder',
);
MerpsInstructionLayout.addVariant(15, struct([u64('limit')]), 'ConsumeEvents');
MerpsInstructionLayout.addVariant(16, struct([]), 'CachePerpMarkets');
MerpsInstructionLayout.addVariant(17, struct([]), 'UpdateFunding');
MerpsInstructionLayout.addVariant(
  18,
  struct([I80F48Layout('price')]),
  'SetOracle',
);
MerpsInstructionLayout.addVariant(19, struct([]), 'SettleFunds');
MerpsInstructionLayout.addVariant(21, struct([]), 'UpdateRootBank');

const instructionMaxSpan = Math.max(
  // @ts-ignore
  ...Object.values(MerpsInstructionLayout.registry).map((r) => r.span),
);
export function encodeMerpsInstruction(data) {
  const b = Buffer.alloc(instructionMaxSpan);
  const span = MerpsInstructionLayout.encode(data, b);
  return b.slice(0, span);
}

export class PublicKeyLayout extends Blob {
  constructor(property) {
    super(32, property);
  }

  decode(b, offset) {
    return new PublicKey(super.decode(b, offset));
  }

  encode(src, b, offset) {
    return super.encode(src.toBuffer(), b, offset);
  }
}
export function publicKeyLayout(property = '') {
  return new PublicKeyLayout(property);
}

export class MetaData {
  dataType!: number;
  version!: number;
  isInitialized!: boolean;

  constructor(decoded: any) {
    Object.assign(this, decoded);
  }
}

export class MetaDataLayout extends Structure {
  constructor(property) {
    super(
      [
        u8('dataType'),
        u8('version'),
        u8('isInitialized'),
        seq(u8(), 5, 'padding'),
      ],
      property,
    );
  }

  decode(b, offset) {
    return new MetaData(super.decode(b, offset));
  }

  encode(src, b, offset) {
    return super.encode(src.toBuffer(), b, offset);
  }
}
export function metaDataLayout(property = '') {
  return new MetaDataLayout(property);
}

export class TokenInfo {
  mint!: PublicKey;
  rootBank!: PublicKey;
  decimals!: number;
  padding!: number[];

  constructor(decoded: any) {
    Object.assign(this, decoded);
  }
}

export class TokenInfoLayout extends Structure {
  constructor(property) {
    super(
      [
        publicKeyLayout('mint'),
        publicKeyLayout('rootBank'),
        u8('decimals'),
        seq(u8(), 7, 'padding'),
      ],
      property,
    );
  }

  decode(b, offset) {
    return new TokenInfo(super.decode(b, offset));
  }

  encode(src, b, offset) {
    return super.encode(src.toBuffer(), b, offset);
  }
}

export function tokenInfoLayout(property = '') {
  return new TokenInfoLayout(property);
}

export class SpotMarketInfo {
  spotMarket!: PublicKey;
  maintAssetWeight!: I80F48;
  initAssetWeight!: I80F48;
  maintLiabWeight!: I80F48;
  initLiabWeight!: I80F48;

  constructor(decoded: any) {
    Object.assign(this, decoded);
  }
}

export class SpotMarketInfoLayout extends Structure {
  constructor(property) {
    super(
      [
        publicKeyLayout('spotMarket'),
        I80F48Layout('maintAssetWeight'),
        I80F48Layout('initAssetWeight'),
        I80F48Layout('maintLiabWeight'),
        I80F48Layout('initLiabWeight'),
      ],
      property,
    );
  }

  decode(b, offset) {
    return new SpotMarketInfo(super.decode(b, offset));
  }

  encode(src, b, offset) {
    return super.encode(src.toBuffer(), b, offset);
  }
}

export function spotMarketInfoLayout(property = '') {
  return new SpotMarketInfoLayout(property);
}

export class PerpMarketInfo {
  perpMarket!: PublicKey;
  maintAssetWeight!: I80F48;
  initAssetWeight!: I80F48;
  maintLiabWeight!: I80F48;
  initLiabWeight!: I80F48;
  liquidationFee!: I80F48;
  baseLotSize!: BN;
  quoteLotSize!: BN;

  constructor(decoded: any) {
    Object.assign(this, decoded);
  }
}

export class PerpMarketInfoLayout extends Structure {
  constructor(property) {
    super(
      [
        publicKeyLayout('perpMarket'),
        I80F48Layout('maintAssetWeight'),
        I80F48Layout('initAssetWeight'),
        I80F48Layout('maintLiabWeight'),
        I80F48Layout('initLiabWeight'),
        I80F48Layout('liquidationFee'),
        i64('baseLotSize'),
        i64('quoteLotSize'),
      ],
      property,
    );
  }

  decode(b, offset) {
    return new PerpMarketInfo(super.decode(b, offset));
  }

  encode(src, b, offset) {
    return super.encode(src.toBuffer(), b, offset);
  }
}

export function perpMarketInfoLayout(property = '') {
  return new PerpMarketInfoLayout(property);
}

export class PerpAccount {
  basePosition!: BN;
  quotePosition!: I80F48;
  longSettledFunding!: I80F48;
  shortSettledFunding!: I80F48;
  openOrders!: PerpOpenOrders;

  constructor(decoded: any) {
    Object.assign(this, decoded);
  }
}

export class PerpAccountLayout extends Structure {
  constructor(property) {
    super(
      [
        i64('basePosition'),
        I80F48Layout('quotePosition'),
        I80F48Layout('longSettledFunding'),
        I80F48Layout('shortSettledFunding'),
        perpOpenOrdersLayout('openOrders'),
      ],
      property,
    );
  }

  decode(b, offset) {
    return new PerpAccount(super.decode(b, offset));
  }

  encode(src, b, offset) {
    return super.encode(src.toBuffer(), b, offset);
  }
}

export function perpAccountLayout(property = '') {
  return new PerpAccountLayout(property);
}
export class PerpOpenOrders {
  totalBase!: BN;
  totalQuote!: BN;
  isFreeBits!: BN;
  isBidBits!: BN;
  orders!: BN[];
  clientOrderIds!: BN[];

  constructor(decoded: any) {
    Object.assign(this, decoded);
  }
}

export class PerpOpenOrdersLayout extends Structure {
  constructor(property) {
    super(
      [
        i64('totalBase'),
        i64('totalQuote'),
        u32('isFreeBits'),
        u32('isBidBits'),
        seq(i128(), MAX_TOKENS, 'orders'),
        seq(u64(), MAX_TOKENS, 'clientOrderIds'),
      ],
      property,
    );
  }

  decode(b, offset) {
    return new PerpOpenOrders(super.decode(b, offset));
  }

  encode(src, b, offset) {
    return super.encode(src.toBuffer(), b, offset);
  }
}

export function perpOpenOrdersLayout(property = '') {
  return new PerpOpenOrdersLayout(property);
}

export const MerpsGroupLayout = struct([
  metaDataLayout('metaData'),
  u64('numOracles'), //usize?

  seq(tokenInfoLayout(), MAX_TOKENS, 'tokens'),
  seq(spotMarketInfoLayout(), MAX_PAIRS, 'spotMarkets'),
  seq(perpMarketInfoLayout(), MAX_PAIRS, 'perpMarkets'),

  seq(publicKeyLayout(), MAX_PAIRS, 'oracles'),

  u64('signerNonce'),
  publicKeyLayout('signerKey'),
  publicKeyLayout('admin'),
  publicKeyLayout('dexProgramId'),
  publicKeyLayout('merpsCache'),
  u64('validInterval'),
]);

export const MerpsAccountLayout = struct([
  metaDataLayout('metaData'),
  publicKeyLayout('merpsGroup'),
  publicKeyLayout('owner'),
  seq(bool(), MAX_PAIRS, 'inBasket'),
  seq(I80F48Layout(), MAX_TOKENS, 'deposits'),
  seq(I80F48Layout(), MAX_TOKENS, 'borrows'),
  seq(publicKeyLayout(), MAX_PAIRS, 'spotOpenOrders'),
  seq(perpAccountLayout(), MAX_PAIRS, 'perpAccounts'),
<<<<<<< HEAD
=======
  seq(u8(), 1, 'padding'),
>>>>>>> 44bd8f6e
]);

export const RootBankLayout = struct([
  metaDataLayout('metaData'),
  u64('numNodeBanks'), // usize?
  seq(publicKeyLayout(), MAX_NODE_BANKS, 'nodeBanks'),
  I80F48Layout('depositIndex'),
  I80F48Layout('borrowIndex'),
  u64('lastUpdated'),
]);

export const NodeBankLayout = struct([
  metaDataLayout('metaData'),
  I80F48Layout('deposits'),
  I80F48Layout('borrows'),
  publicKeyLayout('vault'),
]);

export const StubOracleLayout = struct([
  I80F48Layout('price'),
  u64('lastUpdate'),
]);

export const PerpMarketLayout = struct([
  metaDataLayout('metaData'),
  publicKeyLayout('merpsGroup'),
  publicKeyLayout('bids'),
  publicKeyLayout('asks'),
  publicKeyLayout('eventQueue'),

  I80F48Layout('longFunding'),
  I80F48Layout('shortFunding'),
  i64('openInterest'),
  i64('quoteLotSize'),
  publicKeyLayout('indexOracle'),
  u64('lastUpdated'),
  u64('seqNum'),
  i64('contractSize'),
]);

export class PerpMarket {
  publicKey: PublicKey;
  merpsGroup!: PublicKey;
  bids!: PublicKey;
  asks!: PublicKey;
  eventQueue!: PublicKey;
  longFunding!: I80F48;
  shortFunding!: I80F48;
  openInterest!: BN;
  quoteLotSize!: BN;
  indexOracle!: PublicKey;
  lastUpdated!: BN;
  seqNum!: BN;
  contractSize!: BN;

  constructor(publicKey: PublicKey, decoded: any) {
    this.publicKey = publicKey;
    Object.assign(this, decoded);
  }
}

export class PriceCache {
  price!: I80F48;
  lastUpdate!: BN;
  isInitialized!: boolean;

  constructor(decoded: any) {
    Object.assign(this, decoded);
  }
}
export class PriceCacheLayout extends Structure {
  constructor(property) {
    super([I80F48Layout('price'), u64('lastUpdate')], property);
  }

  decode(b, offset) {
    return new PriceCache(super.decode(b, offset));
  }

  encode(src, b, offset) {
    return super.encode(src.toBuffer(), b, offset);
  }
}
export function priceCacheLayout(property = '') {
  return new PriceCacheLayout(property);
}

export class RootBankCache {
  depositIndex!: I80F48;
  borrowIndex!: I80F48;
  lastUpdate!: BN;

  constructor(decoded: any) {
    Object.assign(this, decoded);
  }
}
export class RootBankCacheLayout extends Structure {
  constructor(property) {
    super(
      [
        I80F48Layout('depositIndex'),
        I80F48Layout('borrowIndex'),
        u64('lastUpdate'),
      ],
      property,
    );
  }

  decode(b, offset) {
    return new RootBankCache(super.decode(b, offset));
  }

  encode(src, b, offset) {
    return super.encode(src.toBuffer(), b, offset);
  }
}
export function rootBankCacheLayout(property = '') {
  return new RootBankCacheLayout(property);
}

export class PerpMarketCache {
  longFunding!: I80F48;
  shortFunding!: I80F48;
  lastUpdate!: BN;

  constructor(decoded: any) {
    Object.assign(this, decoded);
  }
}
export class PerpMarketCacheLayout extends Structure {
  constructor(property) {
    super(
      [
        I80F48Layout('longFunding'),
        I80F48Layout('shortFunding'),
        u64('lastUpdate'),
      ],
      property,
    );
  }

  decode(b, offset) {
    return new PerpMarketCache(super.decode(b, offset));
  }

  encode(src, b, offset) {
    return super.encode(src.toBuffer(), b, offset);
  }
}
export function perpMarketCacheLayout(property = '') {
  return new PerpMarketCacheLayout(property);
}

export const MerpsCacheLayout = struct([
  metaDataLayout('metaData'),
  seq(priceCacheLayout(), MAX_PAIRS, 'priceCache'),
  seq(rootBankCacheLayout(), MAX_TOKENS, 'rootBankCache'),
  seq(perpMarketCacheLayout(), MAX_PAIRS, 'perpMarketCache'),
]);

export class NodeBank {
  publicKey: PublicKey;

  deposits!: I80F48;
  borrows!: I80F48;
  vault!: PublicKey;

  constructor(publicKey: PublicKey, decoded: any) {
    this.publicKey = publicKey;
    Object.assign(this, decoded);
  }
}

export class RootBank {
  publicKey: PublicKey;

  numNodeBanks!: number;
  nodeBanks!: PublicKey[];
  depositIndex!: I80F48;
  borrowIndex!: I80F48;
  lastUpdated!: BN;

  constructor(publicKey: PublicKey, decoded: any) {
    this.publicKey = publicKey;
    Object.assign(this, decoded);
  }

  async loadNodeBanks(connection: Connection): Promise<NodeBank[]> {
    const promises: Promise<AccountInfo<Buffer> | undefined | null>[] = [];

    for (let i = 0; i < this.nodeBanks.length; i++) {
      if (this.nodeBanks[i].equals(zeroKey)) {
        promises.push(promiseUndef());
      } else {
        promises.push(connection.getAccountInfo(this.nodeBanks[i]));
      }
    }

    const accounts = await Promise.all(promises);

    return accounts
      .filter((acc) => acc && acc.data)
      .map((acc, i) => {
        const decoded = NodeBankLayout.decode(acc?.data);
        return new NodeBank(this.nodeBanks[i], decoded);
      });
  }
}<|MERGE_RESOLUTION|>--- conflicted
+++ resolved
@@ -531,10 +531,6 @@
   seq(I80F48Layout(), MAX_TOKENS, 'borrows'),
   seq(publicKeyLayout(), MAX_PAIRS, 'spotOpenOrders'),
   seq(perpAccountLayout(), MAX_PAIRS, 'perpAccounts'),
-<<<<<<< HEAD
-=======
-  seq(u8(), 1, 'padding'),
->>>>>>> 44bd8f6e
 ]);
 
 export const RootBankLayout = struct([
