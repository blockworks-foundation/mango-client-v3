import {
  blob,
  Blob,
  greedy,
  Layout,
  nu64,
  seq,
  struct,
  Structure,
  u16,
  u32,
  u8,
  UInt,
  union,
  Union,
} from 'buffer-layout';
import { PublicKey } from '@solana/web3.js';
import { I80F48 } from './fixednum';
import BN from 'bn.js';
import { zeroKey } from './utils';
import PerpAccount from './PerpAccount';
import { PerpOrderType } from './types';

export const MAX_TOKENS = 16;
export const MAX_PAIRS = MAX_TOKENS - 1;
export const MAX_NODE_BANKS = 8;
export const INFO_LEN = 32;
export const QUOTE_INDEX = MAX_TOKENS - 1;
export const MAX_NUM_IN_MARGIN_BASKET = 9;
export const MAX_PERP_OPEN_ORDERS = 64;
export const FREE_ORDER_SLOT = 255; // u8::MAX

const MAX_BOOK_NODES = 1024;
class _I80F48Layout extends Blob {
  constructor(property: string) {
    super(16, property);
  }

  decode(b, offset) {
    let result = new BN(super.decode(b, offset), 10, 'le');
    result = result.fromTwos(8 * this['length']);
    return new I80F48(result);
  }

  encode(src, b, offset) {
    src = src.toTwos(8 * this['length']);
    return super.encode(src.toArrayLike(Buffer, 'le', this['span']), b, offset);
  }
}
/** @internal */
export function I80F48Layout(property = '') {
  return new _I80F48Layout(property);
}

class BNLayout extends Blob {
  signed: boolean;

  constructor(number: number, property, signed = false) {
    super(number, property);
    this.signed = signed;

    // restore prototype chain
    Object.setPrototypeOf(this, new.target.prototype);
  }

  decode(b, offset) {
    let result = new BN(super.decode(b, offset), 10, 'le');
    if (this.signed) result = result.fromTwos(8 * this['length']);
    return result;
  }

  encode(src, b, offset) {
    if (this.signed) src = src.toTwos(8 * this['length']);
    return super.encode(src.toArrayLike(Buffer, 'le', this['span']), b, offset);
  }
}
/** @internal */
export function u64(property = '') {
  return new BNLayout(8, property);
}
/** @internal */
export function i64(property = '') {
  return new BNLayout(8, property, true);
}
/** @internal */
export function u128(property?: string) {
  return new BNLayout(16, property);
}
/** @internal */
export function i128(property?: string) {
  return new BNLayout(16, property, true);
}

class WrappedLayout<T, U> extends Layout<U> {
  layout: Layout<T>;
  decoder: (data: T) => U;
  encoder: (src: U) => T;

  constructor(
    layout: Layout<T>,
    decoder: (data: T) => U,
    encoder: (src: U) => T,
    property?: string,
  ) {
    super(layout.span, property);
    this.layout = layout;
    this.decoder = decoder;
    this.encoder = encoder;
  }

  decode(b: Buffer, offset?: number): U {
    return this.decoder(this.layout.decode(b, offset));
  }

  encode(src: U, b: Buffer, offset?: number): number {
    return this.layout.encode(this.encoder(src), b, offset);
  }

  getSpan(b: Buffer, offset?: number): number {
    return this.layout.getSpan(b, offset);
  }
}
/** @internal */
export function bool(property?: string) {
  return new WrappedLayout(u8(), decodeBool, encodeBool, property);
}

function decodeBool(value: number): boolean {
  if (value === 0) {
    return false;
  } else if (value === 1) {
    return true;
  }
  throw new Error('Invalid bool: ' + value);
}

function encodeBool(value: boolean): number {
  return value ? 1 : 0;
}

class EnumLayout extends UInt {
  values: any;
  constructor(values, span, property?) {
    super(span, property);
    this.values = values;
  }
  encode(src, b, offset) {
    if (this.values[src] !== undefined) {
      return super.encode(this.values[src], b, offset);
    }
    throw new Error('Invalid ' + this['property']);
  }

  decode(b, offset) {
    const decodedValue = super.decode(b, offset);
    const entry = Object.entries(this.values).find(
      ([, value]) => value === decodedValue,
    );
    if (entry) {
      return entry[0];
    }
    throw new Error('Invalid ' + this['property']);
  }
}
/** @internal */
export function sideLayout(span, property?) {
  return new EnumLayout({ buy: 0, sell: 1 }, span, property);
}
/** @internal */
export function orderTypeLayout(property, span) {
  return new EnumLayout(
    { limit: 0, ioc: 1, postOnly: 2, market: 3, postOnlySlide: 4 },
    span,
    property,
  );
}
<<<<<<< HEAD
/** @internal */
export function selfTradeBehaviorLayout(property) {
=======

export function selfTradeBehaviorLayout(property, span) {
>>>>>>> 6389d396
  return new EnumLayout(
    { decrementTake: 0, cancelProvide: 1, abortTransaction: 2 },
    span,
    property,
  );
}

export function triggerConditionLayout(property, span) {
  return new EnumLayout({ above: 0, below: 1 }, span, property);
}

export function advancedOrderTypeLayout(property, span) {
  return new EnumLayout({ perpTrigger: 0, spotTrigger: 1 }, span, property);
}

/**
 * Makes custom modifications to the instruction layouts because valid instructions can be many sizes
 */
<<<<<<< HEAD
/** @internal */
export const MangoInstructionLayout = union(u32('instruction'));
=======
class MangoInstructionsUnion extends Union {
  constructor(discr?, defaultLayout?, property?) {
    super(discr, defaultLayout, property);
  }
  decode(b: Buffer, offset) {
    if (undefined === offset) {
      offset = 0;
    }
    const discr = this['discriminator'].decode(b, offset);

    // Adjust for old instructions that don't have optional bytes added to end
    if (
      (discr === 11 && b.length === 144) ||
      (discr === 12 && b.length === 30)
    ) {
      b = Buffer.concat([b, Buffer.from([0])]);
    } else if (discr === 37 && b.length === 141) {
      b = Buffer.concat([b, Buffer.from([0, 0])]);
    }
    return super.decode(b, offset);
  }
  addVariant(variant, layout, property) {
    return super.addVariant(variant, layout, property);
  }
}

export const MangoInstructionLayout = new MangoInstructionsUnion(
  u32('instruction'),
);
>>>>>>> 6389d396
MangoInstructionLayout.addVariant(
  0,
  struct([
    u64('signerNonce'),
    u64('validInterval'),
    I80F48Layout('quoteOptimalUtil'),
    I80F48Layout('quoteOptimalRate'),
    I80F48Layout('quoteMaxRate'),
  ]),
  'InitMangoGroup',
);
MangoInstructionLayout.addVariant(1, struct([]), 'InitMangoAccount');
MangoInstructionLayout.addVariant(2, struct([u64('quantity')]), 'Deposit');
MangoInstructionLayout.addVariant(
  3,
  struct([u64('quantity'), u8('allowBorrow')]),
  'Withdraw',
);
MangoInstructionLayout.addVariant(
  4,
  struct([
    I80F48Layout('maintLeverage'),
    I80F48Layout('initLeverage'),
    I80F48Layout('liquidationFee'),
    I80F48Layout('optimalUtil'),
    I80F48Layout('optimalRate'),
    I80F48Layout('maxRate'),
  ]),
  'AddSpotMarket',
);
MangoInstructionLayout.addVariant(
  5,
  struct([u64('marketIndex')]),
  'AddToBasket',
);
MangoInstructionLayout.addVariant(6, struct([u64('quantity')]), 'Borrow');
MangoInstructionLayout.addVariant(7, struct([]), 'CachePrices');
MangoInstructionLayout.addVariant(8, struct([]), 'CacheRootBanks');
MangoInstructionLayout.addVariant(
  9,
  struct([
    sideLayout(4, 'side'),
    u64('limitPrice'),
    u64('maxBaseQuantity'),
    u64('maxQuoteQuantity'),
    selfTradeBehaviorLayout('selfTradeBehavior', 4),
    orderTypeLayout('orderType', 4),
    u64('clientId'),
    u16('limit'),
  ]),
  'PlaceSpotOrder',
);
MangoInstructionLayout.addVariant(10, struct([]), 'AddOracle');
MangoInstructionLayout.addVariant(
  11,
  struct([
    I80F48Layout('maintLeverage'),
    I80F48Layout('initLeverage'),
    I80F48Layout('liquidationFee'),
    I80F48Layout('makerFee'),
    I80F48Layout('takerFee'),
    i64('baseLotSize'),
    i64('quoteLotSize'),
    I80F48Layout('rate'),
    I80F48Layout('maxDepthBps'),
    u64('targetPeriodLength'),
    u64('mngoPerPeriod'),
    u8('exp'),
  ]),
  'AddPerpMarket',
);
MangoInstructionLayout.addVariant(
  12,
  struct([
    i64('price'),
    i64('quantity'),
    u64('clientOrderId'),
    sideLayout(1, 'side'),
    orderTypeLayout('orderType', 1),
    bool('reduceOnly'),
  ]),
  'PlacePerpOrder',
);
MangoInstructionLayout.addVariant(
  13,
  struct([u64('clientOrderId'), bool('invalidIdOk')]),
  'CancelPerpOrderByClientId',
);
MangoInstructionLayout.addVariant(
  14,
  struct([i128('orderId'), bool('invalidIdOk')]),
  'CancelPerpOrder',
);
MangoInstructionLayout.addVariant(15, struct([u64('limit')]), 'ConsumeEvents');
MangoInstructionLayout.addVariant(16, struct([]), 'CachePerpMarkets');
MangoInstructionLayout.addVariant(17, struct([]), 'UpdateFunding');
MangoInstructionLayout.addVariant(
  18,
  struct([I80F48Layout('price')]),
  'SetOracle',
);
MangoInstructionLayout.addVariant(19, struct([]), 'SettleFunds');
MangoInstructionLayout.addVariant(
  20,
  struct([sideLayout(4, 'side'), u128('orderId')]),
  'CancelSpotOrder',
);
MangoInstructionLayout.addVariant(21, struct([]), 'UpdateRootBank');
MangoInstructionLayout.addVariant(
  22,
  struct([u64('marketIndex')]),
  'SettlePnl',
);
MangoInstructionLayout.addVariant(
  23,
  struct([u64('tokenIndex'), u64('quantity')]),
  'SettleBorrow',
);
MangoInstructionLayout.addVariant(
  24,
  struct([u8('limit')]),
  'ForceCancelSpotOrders',
);
MangoInstructionLayout.addVariant(
  25,
  struct([u8('limit')]),
  'ForceCancelPerpOrders',
);
MangoInstructionLayout.addVariant(
  26,
  struct([I80F48Layout('maxLiabTransfer')]),
  'LiquidateTokenAndToken',
);
MangoInstructionLayout.addVariant(
  27,
  struct([
    u8('assetType'),
    u64('assetIndex'),
    u8('liabType'),
    u64('liabIndex'),
    I80F48Layout('maxLiabTransfer'),
  ]),
  'LiquidateTokenAndPerp',
);
MangoInstructionLayout.addVariant(
  28,
  struct([i64('baseTransferRequest')]),
  'LiquidatePerpMarket',
);
MangoInstructionLayout.addVariant(29, struct([]), 'SettleFees');
MangoInstructionLayout.addVariant(
  30,
  struct([u64('liabIndex'), I80F48Layout('maxLiabTransfer')]),
  'ResolvePerpBankruptcy',
);
MangoInstructionLayout.addVariant(
  31,
  struct([I80F48Layout('maxLiabTransfer')]),
  'ResolveTokenBankruptcy',
);
MangoInstructionLayout.addVariant(32, struct([]), 'InitSpotOpenOrders');
MangoInstructionLayout.addVariant(33, struct([]), 'RedeemMngo');
MangoInstructionLayout.addVariant(
  34,
  struct([seq(u8(), INFO_LEN, 'info')]),
  'AddMangoAccountInfo',
);
MangoInstructionLayout.addVariant(35, struct([u64('quantity')]), 'DepositMsrm');
MangoInstructionLayout.addVariant(
  36,
  struct([u64('quantity')]),
  'WithdrawMsrm',
);
MangoInstructionLayout.addVariant(
  37,
  struct([
    bool('maintLeverageOption'),
    I80F48Layout('maintLeverage'),
    bool('initLeverageOption'),
    I80F48Layout('initLeverage'),
    bool('liquidationFeeOption'),
    I80F48Layout('liquidationFee'),
    bool('makerFeeOption'),
    I80F48Layout('makerFee'),
    bool('takerFeeOption'),
    I80F48Layout('takerFee'),
    bool('rateOption'),
    I80F48Layout('rate'),
    bool('maxDepthBpsOption'),
    I80F48Layout('maxDepthBps'),
    bool('targetPeriodLengthOption'),
    u64('targetPeriodLength'),
    bool('mngoPerPeriodOption'),
    u64('mngoPerPeriod'),
    bool('expOption'),
    u8('exp'),
  ]),
  'ChangePerpMarketParams',
);
MangoInstructionLayout.addVariant(38, struct([]), 'SetGroupAdmin');
MangoInstructionLayout.addVariant(
  39,
  struct([u8('limit')]),
  'CancelAllPerpOrders',
);

MangoInstructionLayout.addVariant(
  41,
  struct([
    sideLayout(4, 'side'),
    u64('limitPrice'),
    u64('maxBaseQuantity'),
    u64('maxQuoteQuantity'),
    selfTradeBehaviorLayout('selfTradeBehavior', 4),
    orderTypeLayout('orderType', 4),
    u64('clientOrderId'),
    u16('limit'),
  ]),
  'PlaceSpotOrder2',
);

MangoInstructionLayout.addVariant(42, struct([]), 'InitAdvancedOrders');
MangoInstructionLayout.addVariant(
  43,
  struct([
    orderTypeLayout('orderType', 1),
    sideLayout(1, 'side'),
    triggerConditionLayout('triggerCondition', 1),
    bool('reduceOnly'),
    u64('clientOrderId'),
    i64('price'),
    i64('quantity'),
    I80F48Layout('triggerPrice'),
  ]),
  'AddPerpTriggerOrder',
);
MangoInstructionLayout.addVariant(
  44,
  struct([u8('orderIndex')]),
  'RemoveAdvancedOrder',
);
MangoInstructionLayout.addVariant(
  45,
  struct([u8('orderIndex')]),
  'ExecutePerpTriggerOrder',
);

MangoInstructionLayout.addVariant(
  46,
  struct([
    I80F48Layout('maintLeverage'),
    I80F48Layout('initLeverage'),
    I80F48Layout('liquidationFee'),
    I80F48Layout('makerFee'),
    I80F48Layout('takerFee'),
    i64('baseLotSize'),
    i64('quoteLotSize'),
    i64('numEvents'),
    I80F48Layout('rate'),
    I80F48Layout('maxDepthBps'),
    u64('targetPeriodLength'),
    u64('mngoPerPeriod'),
    u8('exp'),
    u8('version'),
    u8('lmSizeShift'),
  ]),
  'CreatePerpMarket',
);

MangoInstructionLayout.addVariant(
  47,
  struct([
    bool('maintLeverageOption'),
    I80F48Layout('maintLeverage'),
    bool('initLeverageOption'),
    I80F48Layout('initLeverage'),
    bool('liquidationFeeOption'),
    I80F48Layout('liquidationFee'),
    bool('makerFeeOption'),
    I80F48Layout('makerFee'),
    bool('takerFeeOption'),
    I80F48Layout('takerFee'),
    bool('rateOption'),
    I80F48Layout('rate'),
    bool('maxDepthBpsOption'),
    I80F48Layout('maxDepthBps'),
    bool('targetPeriodLengthOption'),
    u64('targetPeriodLength'),
    bool('mngoPerPeriodOption'),
    u64('mngoPerPeriod'),
    bool('expOption'),
    u8('exp'),
    bool('versionOption'),
    u8('version'),
    bool('lmSizeShiftOption'),
    u8('lmSizeShift'),
  ]),
  'ChangePerpMarketParams2',
);

const instructionMaxSpan = Math.max(
  // @ts-ignore
  ...Object.values(MangoInstructionLayout.registry).map((r) => r.span),
);
/** @internal */
export function encodeMangoInstruction(data) {
  const b = Buffer.alloc(instructionMaxSpan);
  // @ts-ignore
  const span = MangoInstructionLayout.encode(data, b);
  return b.slice(0, span);
}
/** @internal */
export class PublicKeyLayout extends Blob {
  constructor(property) {
    super(32, property);
  }

  decode(b, offset) {
    return new PublicKey(super.decode(b, offset));
  }

  encode(src, b, offset) {
    return super.encode(src.toBuffer(), b, offset);
  }
}
/** @internal */
export function publicKeyLayout(property = '') {
  return new PublicKeyLayout(property);
}
/** @internal */
export const DataType = {
  MangoGroup: 0,
  MangoAccount: 1,
  RootBank: 2,
  NodeBank: 3,
  PerpMarket: 4,
  Bids: 5,
  Asks: 6,
  MangoCache: 7,
  EventQueue: 8,
  AdvancedOrders: 9,
};

export const enum AssetType {
  Token = 0,
  Perp = 1,
}

export const enum AdvancedOrderType {
  PerpTrigger = 0,
  SpotTrigger = 1,
}

export class MetaData {
  dataType!: number;
  version!: number;
  isInitialized!: boolean;
  extraInfo!: number;

  constructor(decoded: any) {
    Object.assign(this, decoded);
  }
}
/** @internal */
export class MetaDataLayout extends Structure {
  constructor(property) {
    super(
      [
        u8('dataType'),
        u8('version'),
        u8('isInitialized'),
        u8('extraInfo'),
        seq(u8(), 4, 'padding'),
      ],
      property,
    );
  }

  decode(b, offset) {
    return new MetaData(super.decode(b, offset));
  }

  encode(src, b, offset) {
    return super.encode(src.toBuffer(), b, offset);
  }
}
/** @internal */
export function metaDataLayout(property = '') {
  return new MetaDataLayout(property);
}

/** @internal */
export class TokenInfo {
  mint!: PublicKey;
  rootBank!: PublicKey;
  decimals!: number;
  padding!: number[];

  constructor(decoded: any) {
    Object.assign(this, decoded);
  }
  isEmpty(): boolean {
    return this.mint.equals(zeroKey);
  }
}
/** @internal */
export class TokenInfoLayout extends Structure {
  constructor(property) {
    super(
      [
        publicKeyLayout('mint'),
        publicKeyLayout('rootBank'),
        u8('decimals'),
        seq(u8(), 7, 'padding'),
      ],
      property,
    );
  }

  decode(b, offset) {
    return new TokenInfo(super.decode(b, offset));
  }

  encode(src, b, offset) {
    return super.encode(src.toBuffer(), b, offset);
  }
}
/** @internal */
export function tokenInfoLayout(property = '') {
  return new TokenInfoLayout(property);
}

export class SpotMarketInfo {
  spotMarket!: PublicKey;
  maintAssetWeight!: I80F48;
  initAssetWeight!: I80F48;
  maintLiabWeight!: I80F48;
  initLiabWeight!: I80F48;
  liquidationFee!: I80F48;

  constructor(decoded: any) {
    Object.assign(this, decoded);
  }

  isEmpty(): boolean {
    return this.spotMarket.equals(zeroKey);
  }
}
/** @internal */
export class SpotMarketInfoLayout extends Structure {
  constructor(property) {
    super(
      [
        publicKeyLayout('spotMarket'),
        I80F48Layout('maintAssetWeight'),
        I80F48Layout('initAssetWeight'),
        I80F48Layout('maintLiabWeight'),
        I80F48Layout('initLiabWeight'),
        I80F48Layout('liquidationFee'),
      ],
      property,
    );
  }

  decode(b, offset) {
    return new SpotMarketInfo(super.decode(b, offset));
  }

  encode(src, b, offset) {
    return super.encode(src.toBuffer(), b, offset);
  }
}
/** @internal */
export function spotMarketInfoLayout(property = '') {
  return new SpotMarketInfoLayout(property);
}

export class PerpMarketInfo {
  perpMarket!: PublicKey;
  maintAssetWeight!: I80F48;
  initAssetWeight!: I80F48;
  maintLiabWeight!: I80F48;
  initLiabWeight!: I80F48;
  liquidationFee!: I80F48;
  makerFee!: I80F48;
  takerFee!: I80F48;
  baseLotSize!: BN;
  quoteLotSize!: BN;

  constructor(decoded: any) {
    Object.assign(this, decoded);
  }
  isEmpty(): boolean {
    return this.perpMarket.equals(zeroKey);
  }
}
/** @internal */
export class PerpMarketInfoLayout extends Structure {
  constructor(property) {
    super(
      [
        publicKeyLayout('perpMarket'),
        I80F48Layout('maintAssetWeight'),
        I80F48Layout('initAssetWeight'),
        I80F48Layout('maintLiabWeight'),
        I80F48Layout('initLiabWeight'),
        I80F48Layout('liquidationFee'),
        I80F48Layout('makerFee'),
        I80F48Layout('takerFee'),
        i64('baseLotSize'),
        i64('quoteLotSize'),
      ],
      property,
    );
  }

  decode(b, offset) {
    return new PerpMarketInfo(super.decode(b, offset));
  }

  encode(src, b, offset) {
    return super.encode(src.toBuffer(), b, offset);
  }
}
/** @internal */
export function perpMarketInfoLayout(property = '') {
  return new PerpMarketInfoLayout(property);
}
/** @internal */
export class PerpAccountLayout extends Structure {
  constructor(property) {
    super(
      [
        i64('basePosition'),
        I80F48Layout('quotePosition'),
        I80F48Layout('longSettledFunding'),
        I80F48Layout('shortSettledFunding'),
        i64('bidsQuantity'),
        i64('asksQuantity'),
        i64('takerBase'),
        i64('takerQuote'),
        u64('mngoAccrued'),
      ],
      property,
    );
  }

  decode(b, offset) {
    return new PerpAccount(super.decode(b, offset));
  }

  encode(src, b, offset) {
    return super.encode(src.toBuffer(), b, offset);
  }
}
/** @internal */
export function perpAccountLayout(property = '') {
  return new PerpAccountLayout(property);
}
/** @internal */
export const MangoGroupLayout = struct([
  metaDataLayout('metaData'),
  u64('numOracles'), //usize?

  seq(tokenInfoLayout(), MAX_TOKENS, 'tokens'),
  seq(spotMarketInfoLayout(), MAX_PAIRS, 'spotMarkets'),
  seq(perpMarketInfoLayout(), MAX_PAIRS, 'perpMarkets'),

  seq(publicKeyLayout(), MAX_PAIRS, 'oracles'),

  u64('signerNonce'),
  publicKeyLayout('signerKey'),
  publicKeyLayout('admin'),
  publicKeyLayout('dexProgramId'),
  publicKeyLayout('mangoCache'),
  u64('validInterval'),
  publicKeyLayout('insuranceVault'),
  publicKeyLayout('srmVault'),
  publicKeyLayout('msrmVault'),
  publicKeyLayout('feesVault'),
  seq(u8(), 32, 'padding'),
]);
/** @internal */
export const MangoAccountLayout = struct([
  metaDataLayout('metaData'),
  publicKeyLayout('mangoGroup'),
  publicKeyLayout('owner'),
  seq(bool(), MAX_PAIRS, 'inMarginBasket'),
  u8('numInMarginBasket'),
  seq(I80F48Layout(), MAX_TOKENS, 'deposits'),
  seq(I80F48Layout(), MAX_TOKENS, 'borrows'),
  seq(publicKeyLayout(), MAX_PAIRS, 'spotOpenOrders'),
  seq(perpAccountLayout(), MAX_PAIRS, 'perpAccounts'),

  seq(u8(), MAX_PERP_OPEN_ORDERS, 'orderMarket'),
  seq(sideLayout(1), MAX_PERP_OPEN_ORDERS, 'orderSide'),
  seq(i128(), MAX_PERP_OPEN_ORDERS, 'orders'),
  seq(u64(), MAX_PERP_OPEN_ORDERS, 'clientOrderIds'),

  u64('msrmAmount'),

  bool('beingLiquidated'),
  bool('isBankrupt'),
  seq(u8(), INFO_LEN, 'info'),
  publicKeyLayout('advancedOrdersKey'),
  seq(u8(), 38, 'padding'),
]);
/** @internal */
export const RootBankLayout = struct([
  metaDataLayout('metaData'),
  I80F48Layout('optimalUtil'),
  I80F48Layout('optimalRate'),
  I80F48Layout('maxRate'),
  u64('numNodeBanks'), // usize?
  seq(publicKeyLayout(), MAX_NODE_BANKS, 'nodeBanks'),
  I80F48Layout('depositIndex'),
  I80F48Layout('borrowIndex'),
  u64('lastUpdated'),
  seq(u8(), 64, 'padding'),
]);
/** @internal */
export const NodeBankLayout = struct([
  metaDataLayout('metaData'),
  I80F48Layout('deposits'),
  I80F48Layout('borrows'),
  publicKeyLayout('vault'),
]);
/** @internal */
export const StubOracleLayout = struct([
  seq(u8(), 8),
  I80F48Layout('price'),
  u64('lastUpdate'),
]);
/** @internal */
export class LiquidityMiningInfoLayout extends Structure {
  constructor(property) {
    super(
      [
        I80F48Layout('rate'),
        I80F48Layout('maxDepthBps'),

        u64('periodStart'),
        u64('targetPeriodLength'),
        u64('mngoLeft'),
        u64('mngoPerPeriod'),
      ],
      property,
    );
  }

  decode(b, offset) {
    return new MetaData(super.decode(b, offset));
  }

  encode(src, b, offset) {
    return super.encode(src.toBuffer(), b, offset);
  }
}
/** @internal */
export function liquidityMiningInfoLayout(property = '') {
  return new LiquidityMiningInfoLayout(property);
}
/** @internal */
export const PerpMarketLayout = struct([
  metaDataLayout('metaData'),
  publicKeyLayout('mangoGroup'),
  publicKeyLayout('bids'),
  publicKeyLayout('asks'),
  publicKeyLayout('eventQueue'),
  i64('quoteLotSize'),
  i64('baseLotSize'),

  I80F48Layout('longFunding'),
  I80F48Layout('shortFunding'),
  i64('openInterest'),
  u64('lastUpdated'),
  u64('seqNum'),
  I80F48Layout('feesAccrued'),
  liquidityMiningInfoLayout('liquidityMiningInfo'),
  publicKeyLayout('mngoVault'),
]);

const EVENT_SIZE = 200;
/** @internal */
export const PerpEventLayout = union(
  u8('eventType'),
  blob(EVENT_SIZE - 1),
  'event',
);
PerpEventLayout.addVariant(
  0,
  struct([
    sideLayout(1, 'takerSide'),
    u8('makerSlot'),
    bool('makerOut'),
    seq(u8(), 4),
    u64('timestamp'),
    u64('seqNum'),
    publicKeyLayout('maker'),
    i128('makerOrderId'),
    u64('makerClientOrderId'),
    I80F48Layout('makerFee'),
    i64('bestInitial'),
    u64('makerTimestamp'),

    publicKeyLayout('taker'),
    i128('takerOrderId'),
    u64('takerClientOrderId'),
    I80F48Layout('takerFee'),

    i64('price'),
    i64('quantity'),
  ]),
  'fill',
);
PerpEventLayout.addVariant(
  1,
  struct([
    sideLayout(1, 'side'),
    u8('slot'),
    seq(u8(), 5),
    u64('timestamp'),
    u64('seqNum'),
    publicKeyLayout('owner'),
    i64('quantity'),
    seq(u8(), EVENT_SIZE - 64, 'padding'),
  ]),
  'out',
);
PerpEventLayout.addVariant(
  2,
  struct([
    seq(u8(), 7),
    u64('timestamp'),
    u64('seqNum'),
    publicKeyLayout('liqee'),
    publicKeyLayout('liqor'),
    I80F48Layout('price'),
    i64('quantity'),
    I80F48Layout('liquidationFee'),
    seq(u8(), EVENT_SIZE - 128, 'padding'),
  ]),
  'liquidate',
);

export interface FillEvent {
  takerSide: 'buy' | 'sell';
  makerSlot: number;
  makerOut: boolean;
  timestamp: BN;
  seqNum: BN;

  maker: PublicKey;
  makerOrderId: BN;
  makerClientOrderId: BN;
  makerFee: I80F48;
  bestInitial: BN;
  makerTimestamp: BN; // this is timestamp of maker order not timestamp of trade

  taker: PublicKey;
  takerOrderId: BN;
  takerClientOrderId: BN;
  takerFee: I80F48;

  price: BN;
  quantity: BN;
}

export interface OutEvent {
  side: 'buy' | 'sell';
  slot: number;
  timestamp: BN;
  seqNum: BN;
  owner: PublicKey;
  quantity: BN;
}

export interface LiquidateEvent {
  timestamp: BN;
  seqNum: BN;
  liqee: PublicKey;
  liqor: PublicKey;
  price: I80F48;
  quantity: BN; // i64
  liquidationFee: I80F48; // same as what's in the PerpMarketInfo
}
/** @internal */
export const PerpEventQueueHeaderLayout = struct([
  metaDataLayout('metaData'),
  u64('head'),
  u64('count'),
  u64('seqNum'),
]);
/** @internal */
export const PerpEventQueueLayout = struct([
  metaDataLayout('metaData'),
  u64('head'),
  u64('count'),
  u64('seqNum'),
  seq(PerpEventLayout, greedy(PerpEventLayout.span), 'events'),
]);

const BOOK_NODE_SIZE = 88;
const BOOK_NODE_LAYOUT = union(u32('tag'), blob(BOOK_NODE_SIZE - 4), 'node');
BOOK_NODE_LAYOUT.addVariant(0, struct([]), 'uninitialized');
BOOK_NODE_LAYOUT.addVariant(
  1,
  struct([
    // Only the first prefixLen high-order bits of key are meaningful
    u32('prefixLen'),
    u128('key'),
    seq(u32(), 2, 'children'),
  ]),
  'innerNode',
);
BOOK_NODE_LAYOUT.addVariant(
  2,
  struct([
    u8('ownerSlot'), // Index into OPEN_ORDERS_LAYOUT.orders
    orderTypeLayout('orderType', 1),
    blob(2),
    u128('key'), // (price, seqNum)
    publicKeyLayout('owner'), // Open orders account
    u64('quantity'), // In units of lot size
    u64('clientOrderId'),
    u64('bestInitial'),
    u64('timestamp'),
  ]),
  'leafNode',
);
BOOK_NODE_LAYOUT.addVariant(3, struct([u32('next')]), 'freeNode');
BOOK_NODE_LAYOUT.addVariant(4, struct([]), 'lastFreeNode');
/** @internal */
export const BookSideLayout = struct([
  metaDataLayout('metaData'),
  nu64('bumpIndex'),
  nu64('freeListLen'),
  u32('freeListHead'),
  u32('rootNode'),
  nu64('leafCount'),
  seq(BOOK_NODE_LAYOUT, MAX_BOOK_NODES, 'nodes'),
]);

export class PriceCache {
  price!: I80F48;
  lastUpdate!: BN;

  constructor(decoded: any) {
    Object.assign(this, decoded);
  }
}
/** @internal */
export class PriceCacheLayout extends Structure {
  constructor(property) {
    super([I80F48Layout('price'), u64('lastUpdate')], property);
  }

  decode(b, offset) {
    return new PriceCache(super.decode(b, offset));
  }

  encode(src, b, offset) {
    return super.encode(src.toBuffer(), b, offset);
  }
}
/** @internal */
export function priceCacheLayout(property = '') {
  return new PriceCacheLayout(property);
}

export class RootBankCache {
  depositIndex!: I80F48;
  borrowIndex!: I80F48;
  lastUpdate!: BN;

  constructor(decoded: any) {
    Object.assign(this, decoded);
  }
}
/** @internal */
export class RootBankCacheLayout extends Structure {
  constructor(property) {
    super(
      [
        I80F48Layout('depositIndex'),
        I80F48Layout('borrowIndex'),
        u64('lastUpdate'),
      ],
      property,
    );
  }

  decode(b, offset) {
    return new RootBankCache(super.decode(b, offset));
  }

  encode(src, b, offset) {
    return super.encode(src.toBuffer(), b, offset);
  }
}
/** @internal */
export function rootBankCacheLayout(property = '') {
  return new RootBankCacheLayout(property);
}

export class PerpMarketCache {
  longFunding!: I80F48;
  shortFunding!: I80F48;
  lastUpdate!: BN;

  constructor(decoded: any) {
    Object.assign(this, decoded);
  }
}
/** @internal */
export class PerpMarketCacheLayout extends Structure {
  constructor(property) {
    super(
      [
        I80F48Layout('longFunding'),
        I80F48Layout('shortFunding'),
        u64('lastUpdate'),
      ],
      property,
    );
  }

  decode(b, offset) {
    return new PerpMarketCache(super.decode(b, offset));
  }

  encode(src, b, offset) {
    return super.encode(src.toBuffer(), b, offset);
  }
}
/** @internal */
export function perpMarketCacheLayout(property = '') {
  return new PerpMarketCacheLayout(property);
}
/** @internal */
export const MangoCacheLayout = struct([
  metaDataLayout('metaData'),
  seq(priceCacheLayout(), MAX_PAIRS, 'priceCache'),
  seq(rootBankCacheLayout(), MAX_TOKENS, 'rootBankCache'),
  seq(perpMarketCacheLayout(), MAX_PAIRS, 'perpMarketCache'),
]);

export class MangoCache {
  publicKey: PublicKey;

  priceCache!: PriceCache[];
  rootBankCache!: RootBankCache[];
  perpMarketCache!: PerpMarketCache[];

  constructor(publicKey: PublicKey, decoded: any) {
    this.publicKey = publicKey;
    Object.assign(this, decoded);
  }
}

export class NodeBank {
  publicKey: PublicKey;

  deposits!: I80F48;
  borrows!: I80F48;
  vault!: PublicKey;

  constructor(publicKey: PublicKey, decoded: any) {
    this.publicKey = publicKey;
    Object.assign(this, decoded);
  }
}

/** @internal */
export const TokenAccountLayout = struct([
  publicKeyLayout('mint'),
  publicKeyLayout('owner'),
  nu64('amount'),
  blob(93),
]);

const ADVANCED_ORDER_SIZE = 80;
const ADVANCED_ORDER_LAYOUT = union(
  u8('advancedOrderType'),
  blob(ADVANCED_ORDER_SIZE - 1),
  'advancedOrder',
);

ADVANCED_ORDER_LAYOUT.addVariant(
  0,
  struct([
    bool('isActive'),
    u8('marketIndex'),
    orderTypeLayout('orderType', 1),
    sideLayout(1, 'side'),
    triggerConditionLayout('triggerCondition', 1),
    bool('reduceOnly'),
    seq(u8(), 1, 'padding0'),
    u64('clientOrderId'),
    i64('price'),
    i64('quantity'),
    I80F48Layout('triggerPrice'),
    seq(u8(), 32, 'padding1'),
  ]),
  'perpTrigger',
);
const MAX_ADVANCED_ORDERS = 32;
export const AdvancedOrdersLayout = struct([
  metaDataLayout('metaData'),
  seq(ADVANCED_ORDER_LAYOUT, MAX_ADVANCED_ORDERS, 'orders'),
]);

export interface PerpTriggerOrder {
  isActive: boolean;
  marketIndex: number;
  orderType: PerpOrderType;
  side: 'buy' | 'sell';
  triggerCondition: 'above' | 'below';
  clientOrderId: BN;
  price: BN;
  quantity: BN;
  triggerPrice: I80F48;
}<|MERGE_RESOLUTION|>--- conflicted
+++ resolved
@@ -174,13 +174,8 @@
     property,
   );
 }
-<<<<<<< HEAD
-/** @internal */
-export function selfTradeBehaviorLayout(property) {
-=======
-
+/** @internal */
 export function selfTradeBehaviorLayout(property, span) {
->>>>>>> 6389d396
   return new EnumLayout(
     { decrementTake: 0, cancelProvide: 1, abortTransaction: 2 },
     span,
@@ -199,10 +194,7 @@
 /**
  * Makes custom modifications to the instruction layouts because valid instructions can be many sizes
  */
-<<<<<<< HEAD
-/** @internal */
-export const MangoInstructionLayout = union(u32('instruction'));
-=======
+/** @internal */
 class MangoInstructionsUnion extends Union {
   constructor(discr?, defaultLayout?, property?) {
     super(discr, defaultLayout, property);
@@ -232,7 +224,6 @@
 export const MangoInstructionLayout = new MangoInstructionsUnion(
   u32('instruction'),
 );
->>>>>>> 6389d396
 MangoInstructionLayout.addVariant(
   0,
   struct([
