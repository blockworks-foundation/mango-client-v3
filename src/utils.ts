import BN from 'bn.js';
import {
  Account,
  AccountInfo,
  Commitment,
  Connection,
  PublicKey,
  RpcResponseAndContext,
  SimulatedTransactionResponse,
  SystemProgram,
  Transaction,
  TransactionConfirmationStatus,
  TransactionInstruction,
  TransactionSignature,
} from '@solana/web3.js';
import { TokenInstructions } from '@project-serum/serum';
import { I80F48 } from './fixednum';

export const zeroKey = new PublicKey(new Uint8Array(32));

export async function promiseUndef(): Promise<undefined> {
  return undefined;
}

export function uiToNative(amount: number, decimals: number): BN {
  return new BN(Math.round(amount * Math.pow(10, decimals)));
}

export function nativeToUi(amount: number, decimals: number): number {
  return amount / Math.pow(10, decimals);
}

export function nativeI80F48ToUi(amount: I80F48, decimals: number): I80F48 {
  return amount.div(I80F48.fromNumber(Math.pow(10, decimals)));
}

export async function awaitTransactionSignatureConfirmation(
  txid: TransactionSignature,
  timeout: number,
  connection: Connection,
  confirmLevel: TransactionConfirmationStatus,
) {
  let done = false;

  const confirmLevels: (TransactionConfirmationStatus | null | undefined)[] = [
    'finalized',
  ];
  if (confirmLevel === 'confirmed') {
    confirmLevels.push('confirmed');
  } else if (confirmLevel === 'processed') {
    confirmLevels.push('confirmed');
    confirmLevels.push('processed');
  }

  const result = await new Promise((resolve, reject) => {
    (async () => {
      setTimeout(() => {
        if (done) {
          return;
        }
        done = true;
        console.log('Timed out for txid', txid);
        reject({ timeout: true });
      }, timeout);
      try {
        connection.onSignature(
          txid,
          (result) => {
            // console.log('WS confirmed', txid, result);
            done = true;
            if (result.err) {
              reject(result.err);
            } else {
              resolve(result);
            }
          },
          'singleGossip',
        );
        // console.log('Set up WS connection', txid);
      } catch (e) {
        done = true;
        console.log('WS error in setup', txid, e);
      }
      while (!done) {
        // eslint-disable-next-line no-loop-func
        (async () => {
          try {
            const signatureStatuses = await connection.getSignatureStatuses([
              txid,
            ]);
            const result = signatureStatuses && signatureStatuses.value[0];
            if (!done) {
              if (!result) {
                // console.log('REST null result for', txid, result);
              } else if (result.err) {
                console.log('REST error for', txid, result);
                done = true;
                reject(result.err);
              } else if (
                !(
                  result.confirmations ||
                  confirmLevels.includes(result.confirmationStatus)
                )
              ) {
                console.log('REST not confirmed', txid, result);
              } else {
                console.log('REST confirmed', txid, result);
                done = true;
                resolve(result);
              }
            }
          } catch (e) {
            if (!done) {
              console.log('REST connection error: txid', txid, e);
            }
          }
        })();
        await sleep(300);
      }
    })();
  });
  done = true;
  return result;
}

export async function sleep(ms) {
  return new Promise((resolve) => setTimeout(resolve, ms));
}

export async function simulateTransaction(
  connection: Connection,
  transaction: Transaction,
  commitment: Commitment,
): Promise<RpcResponseAndContext<SimulatedTransactionResponse>> {
  // @ts-ignore
  transaction.recentBlockhash = await connection._recentBlockhash(
    // @ts-ignore
    connection._disableBlockhashCaching,
  );

  const signData = transaction.serializeMessage();
  // @ts-ignore
  const wireTransaction = transaction._serialize(signData);
  const encodedTransaction = wireTransaction.toString('base64');
  const config: any = { encoding: 'base64', commitment };
  const args = [encodedTransaction, config];

  // @ts-ignore
  const res = await connection._rpcRequest('simulateTransaction', args);
  if (res.error) {
    throw new Error('failed to simulate transaction: ' + res.error.message);
  }
  return res.result;
}

export async function createAccountInstruction(
  connection: Connection,
  payer: PublicKey,
  space: number,
  owner: PublicKey,
  lamports?: number,
): Promise<{ account: Account; instruction: TransactionInstruction }> {
  const account = new Account();
  const instruction = SystemProgram.createAccount({
    fromPubkey: payer,
    newAccountPubkey: account.publicKey,
    lamports: lamports
      ? lamports
      : await connection.getMinimumBalanceForRentExemption(space),
    space,
    programId: owner,
  });

  return { account, instruction };
}

export async function createTokenAccountInstructions(
  connection: Connection,
  payer: PublicKey,
  account: PublicKey,
  mint: PublicKey,
  owner: PublicKey,
): Promise<TransactionInstruction[]> {
  return [
    SystemProgram.createAccount({
      fromPubkey: payer,
      newAccountPubkey: account,
      lamports: await connection.getMinimumBalanceForRentExemption(165),
      space: 165,
      programId: TokenInstructions.TOKEN_PROGRAM_ID,
    }),
    TokenInstructions.initializeAccount({
      account: account,
      mint,
      owner,
    }),
  ];
}

export async function createSignerKeyAndNonce(
  programId: PublicKey,
  accountKey: PublicKey,
): Promise<{ signerKey: PublicKey; signerNonce: number }> {
  // let res = await PublicKey.findProgramAddress([accountKey.toBuffer()], programId);
  // console.log(res);
  // return {
  //   signerKey: res[0],
  //   signerNonce: res[1]
  // };
  for (let nonce = 0; nonce <= Number.MAX_SAFE_INTEGER; nonce++) {
    try {
      const nonceBuffer = Buffer.alloc(8);
      nonceBuffer.writeUInt32LE(nonce, 0);
      const seeds = [accountKey.toBuffer(), nonceBuffer];
      const key = await PublicKey.createProgramAddress(seeds, programId);
      return {
        signerKey: key,
        signerNonce: nonce,
      };
    } catch (e) {
      continue;
    }
  }

  throw new Error('Could not generate signer key');
}

export async function getFilteredProgramAccounts(
  connection: Connection,
  programId: PublicKey,
  filters,
): Promise<{ publicKey: PublicKey; accountInfo: AccountInfo<Buffer> }[]> {
  // @ts-ignore
  const resp = await connection._rpcRequest('getProgramAccounts', [
    programId.toBase58(),
    {
      commitment: connection.commitment,
      filters,
      encoding: 'base64',
    },
  ]);
  if (resp.error) {
    throw new Error(resp.error.message);
  }
  return resp.result.map(
    ({ pubkey, account: { data, executable, owner, lamports } }) => ({
      publicKey: new PublicKey(pubkey),
      accountInfo: {
        data: Buffer.from(data[0], 'base64'),
        executable,
        owner: new PublicKey(owner),
        lamports,
      },
    }),
  );
}

export async function getMultipleAccounts(
  connection: Connection,
  publicKeys: PublicKey[],
  commitment?: Commitment,
): Promise<{ publicKey: PublicKey; accountInfo: AccountInfo<Buffer> }[]> {
  const len = publicKeys.length;
  if (len > 100) {
    const mid = Math.floor(publicKeys.length / 2);
    return Promise.all([
      getMultipleAccounts(connection, publicKeys.slice(0, mid), commitment),
      getMultipleAccounts(connection, publicKeys.slice(mid, len), commitment),
    ]).then((a) => a[0].concat(a[1]));
  }
  const publicKeyStrs = publicKeys.map((pk) => pk.toBase58());
  // load connection commitment as a default
  commitment ||= connection.commitment;

  const args = commitment ? [publicKeyStrs, { commitment }] : [publicKeyStrs];
  // @ts-ignore
  const resp = await connection._rpcRequest('getMultipleAccounts', args);
  if (resp.error) {
    throw new Error(resp.error.message);
  }
<<<<<<< HEAD
=======

>>>>>>> 4b75a270
  return resp.result.value.map(
    ({ data, executable, lamports, owner }, i: number) => ({
      publicKey: publicKeys[i],
      accountInfo: {
        data: Buffer.from(data[0], 'base64'),
        executable,
        owner: new PublicKey(owner),
        lamports,
      },
    }),
  );
}<|MERGE_RESOLUTION|>--- conflicted
+++ resolved
@@ -278,10 +278,6 @@
   if (resp.error) {
     throw new Error(resp.error.message);
   }
-<<<<<<< HEAD
-=======
-
->>>>>>> 4b75a270
   return resp.result.value.map(
     ({ data, executable, lamports, owner }, i: number) => ({
       publicKey: publicKeys[i],
