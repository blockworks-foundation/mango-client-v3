--- conflicted
+++ resolved
@@ -35,12 +35,9 @@
 const refreshWebsocketInterval = parseInt(
   process.env.INTERVAL_WEBSOCKET || '300000',
 );
-<<<<<<< HEAD
-=======
 const maxRebalancingRetries = parseInt(
   process.env.MAX_REBALANCING_RETRIES || '5',
 );
->>>>>>> 4daf557a
 const config = new Config(configFile);
 
 const cluster = (process.env.CLUSTER || 'mainnet') as Cluster;
@@ -152,23 +149,14 @@
       for (let mangoAccount of mangoAccounts) {
         const health = mangoAccount.getHealthRatio(mangoGroup, cache, 'Maint');
         const mangoAccountKeyString = mangoAccount.publicKey.toBase58();
-        if (health.lt(ZERO_I80F48) || mangoAccount.beingLiquidated) {
+        if (health.lt(ZERO_I80F48)) {
           if (!liquidating[mangoAccountKeyString] && numLiquidating < 1) {
             await mangoAccount.reload(connection, mangoGroup.dexProgramId);
-<<<<<<< HEAD
-            const maintHealth = mangoAccount.getHealth(
-              mangoGroup,
-              cache,
-              'Maint',
-            );
-            if (!(mangoAccount.beingLiquidated || maintHealth.isNeg())) {
-=======
             if (
               !mangoAccount
                 .getHealthRatio(mangoGroup, cache, 'Maint')
                 .lt(ZERO_I80F48)
             ) {
->>>>>>> 4daf557a
               console.log(
                 `Account ${mangoAccountKeyString} no longer liquidatable`,
               );
@@ -787,88 +775,6 @@
         cache,
       );
 
-<<<<<<< HEAD
-  const { diffs, netValues } = getDiffsAndNet(mangoGroup, mangoAccount, cache);
-
-  netValues.sort((a, b) => b[1].sub(a[1]).toNumber());
-  for (let i = 0; i < groupIds!.spotMarkets.length; i++) {
-    const marketIndex = netValues[i][0];
-    const market = markets[marketIndex];
-    if (Math.abs(diffs[marketIndex].toNumber()) > market.minOrderSize) {
-      if (netValues[i][1].gt(ZERO_I80F48)) {
-        // sell to close
-        const price = mangoGroup
-          .getPrice(marketIndex, cache)
-          .mul(I80F48.fromNumber(0.95));
-        console.log(
-          `Sell to close ${marketIndex} ${Math.abs(
-            diffs[marketIndex].toNumber(),
-          )} @ ${price.toString()}`,
-        );
-        await client.placeSpotOrder(
-          mangoGroup,
-          mangoAccount,
-          mangoGroup.mangoCache,
-          markets[marketIndex],
-          payer,
-          'sell',
-          price.toNumber(),
-          Math.abs(diffs[marketIndex].toNumber()),
-          'ioc',
-        );
-        await client.settleFunds(
-          mangoGroup,
-          mangoAccount,
-          payer,
-          markets[marketIndex],
-        );
-      } else if (netValues[i][1].lt(ZERO_I80F48)) {
-        //buy to close
-        const price = mangoGroup
-          .getPrice(marketIndex, cache)
-          .mul(I80F48.fromNumber(1.05));
-
-        console.log(
-          `Buy to close ${marketIndex} ${Math.abs(
-            diffs[marketIndex].toNumber(),
-          )} @ ${price.toString()}`,
-        );
-        await client.placeSpotOrder(
-          mangoGroup,
-          mangoAccount,
-          mangoGroup.mangoCache,
-          markets[marketIndex],
-          payer,
-          'buy',
-          price.toNumber(),
-          Math.abs(diffs[marketIndex].toNumber()),
-          'ioc',
-        );
-        await client.settleFunds(
-          mangoGroup,
-          mangoAccount,
-          payer,
-          markets[marketIndex],
-        );
-      }
-    }
-  }
-  await sleep(2000);
-  await mangoAccount.reload(connection, mangoGroup.dexProgramId);
-
-  const { diffs: postDiffs, netValues: postNetValues } = getDiffsAndNet(
-    mangoGroup,
-    mangoAccount,
-    cache,
-  );
-  const isUnbalanced = postNetValues.some(
-    (nv) => Math.abs(postDiffs[nv[0]].toNumber()) > markets[nv[0]].minOrderSize,
-  );
-
-  if (isUnbalanced) {
-    await balanceTokens(mangoGroup, mangoAccount, markets);
-  }
-=======
       netValues.sort((a, b) => b[1].sub(a[1]).toNumber());
       for (let i = 0; i < groupIds!.spotMarkets.length; i++) {
         const marketIndex = netValues[i][0];
@@ -951,7 +857,6 @@
       }
     }
   }
->>>>>>> 4daf557a
 }
 
 async function closePositions(
@@ -970,72 +875,6 @@
         const index = mangoGroup.getPerpMarketIndex(perpMarket.publicKey);
         const perpAccount = mangoAccount.perpAccounts[index];
 
-<<<<<<< HEAD
-    if (perpMarket && perpAccount) {
-      const openOrders = await perpMarket.loadOrdersForAccount(
-        connection,
-        mangoAccount,
-      );
-
-      for (const oo of openOrders) {
-        await client.cancelPerpOrder(
-          mangoGroup,
-          mangoAccount,
-          payer,
-          perpMarket,
-          oo,
-        );
-      }
-
-      const basePositionSize = Math.abs(
-        perpMarket.baseLotsToNumber(perpAccount.basePosition),
-      );
-      const price = cache.priceCache[index].price;
-
-      if (basePositionSize != 0) {
-        const side = perpAccount.basePosition.gt(ZERO_BN) ? 'sell' : 'buy';
-        const liquidationFee =
-          mangoGroup.perpMarkets[index].liquidationFee.toNumber();
-
-        const orderPrice =
-          side == 'sell' ? price.toNumber() * 0.95 : price.toNumber() * 1.05; // TODO: base this on liquidation fee
-
-        console.log(
-          side +
-            'ing ' +
-            basePositionSize +
-            ' of perp ' +
-            i +
-            ' for $' +
-            orderPrice,
-        );
-        await client.placePerpOrder(
-          mangoGroup,
-          mangoAccount,
-          cache.publicKey,
-          perpMarket,
-          payer,
-          side,
-          orderPrice,
-          basePositionSize,
-          'ioc',
-        );
-      }
-
-      await mangoAccount.reload(connection, mangoGroup.dexProgramId);
-
-      if (!perpAccount.quotePosition.eq(ZERO_I80F48)) {
-        const quoteRootBank = mangoGroup.rootBankAccounts[QUOTE_INDEX];
-        if (quoteRootBank) {
-          await client.settlePnl(
-            mangoGroup,
-            cache,
-            mangoAccount,
-            perpMarket,
-            quoteRootBank,
-            price,
-            payer,
-=======
         if (perpMarket && perpAccount) {
           const openOrders = await perpMarket.loadOrdersForAccount(
             connection,
@@ -1054,7 +893,6 @@
 
           const basePositionSize = Math.abs(
             perpMarket.baseLotsToNumber(perpAccount.basePosition),
->>>>>>> 4daf557a
           );
           const price = mangoGroup.getPrice(index, cache);
 
@@ -1127,21 +965,6 @@
           pm.baseLotsToNumber(perpAccount.basePosition),
         );
 
-<<<<<<< HEAD
-  // Check if we need to balance again
-  const isUnbalanced = perpMarkets.some((pm, i) => {
-    const index = mangoGroup.getPerpMarketIndex(pm.publicKey);
-    const perpAccount = mangoAccount.perpAccounts[index];
-    const basePositionSize = Math.abs(
-      pm.baseLotsToNumber(perpAccount.basePosition),
-    );
-
-    return basePositionSize != 0;
-  });
-
-  if (isUnbalanced) {
-    await closePositions(mangoGroup, mangoAccount, perpMarkets);
-=======
         return basePositionSize != 0;
       });
 
@@ -1149,7 +972,6 @@
         break;
       }
     }
->>>>>>> 4daf557a
   }
 }
 
