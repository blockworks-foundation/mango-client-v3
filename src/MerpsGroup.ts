import { Market } from '@project-serum/serum';
import { AccountInfo, Connection, PublicKey } from '@solana/web3.js';
import BN from 'bn.js';
import { I80F48 } from './fixednum';
import {
  MetaData,
  RootBankLayout,
  TokenInfo,
  SpotMarketInfo,
  PerpMarketInfo,
  NodeBank,
  PerpMarket,
<<<<<<< HEAD
  PerpMarketLayout,
=======
  MerpsCache,
  MerpsCacheLayout,
>>>>>>> ae6b7938
} from './layout';
import { RootBank } from './RootBank';
import { promiseUndef, zeroKey } from './utils';

export const MAX_TOKENS = 32;
export const MAX_PAIRS = MAX_TOKENS - 1;
export const MAX_NODE_BANKS = 8;
export const QUOTE_INDEX = MAX_TOKENS - 1;

export default class MerpsGroup {
  publicKey: PublicKey;
  metaData!: MetaData;
  numOracles!: number;
  tokens!: TokenInfo[];
  spotMarkets!: SpotMarketInfo[];
  perpMarkets!: PerpMarketInfo[];
  oracles!: PublicKey[];
  signerNonce!: BN;
  signerKey!: PublicKey;
  admin!: PublicKey;
  dexProgramId!: PublicKey;
  merpsCache!: PublicKey;
  validInterval!: number[];

  rootBankAccounts: (RootBank | undefined)[];

  constructor(publicKey: PublicKey, decoded: any) {
    this.publicKey = publicKey;
    Object.assign(this, decoded);
<<<<<<< HEAD
    this.oracles = this.oracles.filter((o) => !o.equals(zeroKey));
=======

    this.rootBankAccounts = new Array(MAX_TOKENS).fill(undefined);
>>>>>>> ae6b7938
  }

  getOracleIndex(oracle: PublicKey): number {
    for (let i = 0; i < this.numOracles; i++) {
      if (this.oracles[i].equals(oracle)) {
        return i;
      }
    }
    throw new Error('This Oracle does not belong to this MerpsGroup');
  }

  getSpotMarketIndex(spotMarket: Market): number {
    for (let i = 0; i < this.numOracles; i++) {
      if (this.spotMarkets[i].spotMarket.equals(spotMarket.publicKey)) {
        return i;
      }
    }
    throw new Error('This Market does not belong to this MerpsGroup');
  }

  getPerpMarketIndex(perpMarket: PerpMarket): number {
    for (let i = 0; i < this.numOracles; i++) {
      if (this.perpMarkets[i].perpMarket.equals(perpMarket.publicKey)) {
        return i;
      }
    }
    throw new Error('This PerpMarket does not belong to this MerpsGroup');
  }

  getTokenIndex(token: PublicKey): number {
    for (let i = 0; i < this.tokens.length; i++) {
      if (this.tokens[i].mint.equals(token)) {
        return i;
      }
    }
    throw new Error('This token does not belong in this MerpsGroup');
  }

  getRootBankIndex(rootBank: PublicKey): number {
    for (let i = 0; i < this.tokens.length; i++) {
      if (this.tokens[i].rootBank.equals(rootBank)) {
        return i;
      }
    }
    throw new Error('This root bank does not belong in this MerpsGroup');
  }

  getBorrowRate(tokenIndex: number): I80F48 {
    const rootBank = this.rootBankAccounts[tokenIndex];
    if (!rootBank)
      throw new Error(`Root bank at index ${tokenIndex} is not loaded`);

    return rootBank.getBorrowRate(this);
  }

  getDepositRate(tokenIndex: number): I80F48 {
    const rootBank = this.rootBankAccounts[tokenIndex];
    if (!rootBank)
      throw new Error(`Root bank at index ${tokenIndex} is not loaded`);

    return rootBank.getDepositRate(this);
  }

  async loadCache(connection: Connection): Promise<MerpsCache> {
    const account = await connection.getAccountInfo(this.merpsCache);
    if (!account || !account?.data) throw new Error('Unable to load cache');

    const decoded = MerpsCacheLayout.decode(account.data);
    return new MerpsCache(this.merpsCache, decoded);
  }

  async loadRootBanks(
    connection: Connection,
  ): Promise<(RootBank | undefined)[]> {
    const promises: Promise<AccountInfo<Buffer> | undefined | null>[] = [];

    for (let i = 0; i < this.tokens.length; i++) {
      if (this.tokens[i].rootBank.equals(zeroKey)) {
        promises.push(promiseUndef());
      } else {
        promises.push(connection.getAccountInfo(this.tokens[i].rootBank));
      }
    }

    const accounts = await Promise.all(promises);
    const parsedRootBanks = accounts.map((acc, i) => {
      if (acc && acc.data) {
        const decoded = RootBankLayout.decode(acc.data);
        return new RootBank(this.tokens[i].rootBank, decoded);
      }
      return undefined;
    });

    await Promise.all(
      parsedRootBanks.map((rootBank) =>
        rootBank ? rootBank.loadNodeBanks(connection) : promiseUndef(),
      ),
    );

    this.rootBankAccounts = parsedRootBanks;
    return parsedRootBanks;
  }

  async loadBanksForSpotMarket(
    connection: Connection,
    spotMarketIndex: number,
  ): Promise<{
    baseRootBank: RootBank | undefined;
    baseNodeBank: NodeBank | undefined;
    quoteRootBank: RootBank | undefined;
    quoteNodeBank: NodeBank | undefined;
  }> {
    // TODO only load the root bank for the spot mkt
    const rootBanks = await this.loadRootBanks(connection);

    const baseRootBank = rootBanks[spotMarketIndex];
    const quoteRootBank = rootBanks[QUOTE_INDEX];

    // TODO need to handle multiple node banks
    const nodeBankIndex = 0;
    const baseNodeBankPk = baseRootBank?.nodeBanks[nodeBankIndex];
    const quoteNodeBankPk = quoteRootBank?.nodeBanks[nodeBankIndex];

    const baseNodeBanks = await baseRootBank?.loadNodeBanks(connection);
    const quoteNodeBanks = await quoteRootBank?.loadNodeBanks(connection);

    const baseNodeBank = baseNodeBanks?.find(
      (nodeBank) => nodeBank?.publicKey == baseNodeBankPk,
    );
    const quoteNodeBank = quoteNodeBanks?.find(
      (nodeBank) => nodeBank?.publicKey == quoteNodeBankPk,
    );

    return { baseRootBank, baseNodeBank, quoteRootBank, quoteNodeBank };
  }

  async loadPerpMarkets(
    connection: Connection,
  ): Promise<(PerpMarket | undefined)[]> {
    const promises: Promise<AccountInfo<Buffer> | undefined | null>[] = [];

    for (let i = 0; i < this.tokens.length; i++) {
      if (
        !this.perpMarkets[i] ||
        this.perpMarkets[i].perpMarket.equals(zeroKey)
      ) {
        promises.push(promiseUndef());
      } else {
        promises.push(
          connection.getAccountInfo(this.perpMarkets[i].perpMarket),
        );
      }
    }

    const accounts = await Promise.all(promises);

    return accounts.map((acc, i) => {
      if (acc && acc.data) {
        const decoded = PerpMarketLayout.decode(acc.data);
        return new PerpMarket(this.perpMarkets[i].perpMarket, decoded);
      }
      return undefined;
    });
  }
}<|MERGE_RESOLUTION|>--- conflicted
+++ resolved
@@ -10,12 +10,9 @@
   PerpMarketInfo,
   NodeBank,
   PerpMarket,
-<<<<<<< HEAD
   PerpMarketLayout,
-=======
   MerpsCache,
   MerpsCacheLayout,
->>>>>>> ae6b7938
 } from './layout';
 import { RootBank } from './RootBank';
 import { promiseUndef, zeroKey } from './utils';
@@ -45,12 +42,9 @@
   constructor(publicKey: PublicKey, decoded: any) {
     this.publicKey = publicKey;
     Object.assign(this, decoded);
-<<<<<<< HEAD
     this.oracles = this.oracles.filter((o) => !o.equals(zeroKey));
-=======
 
     this.rootBankAccounts = new Array(MAX_TOKENS).fill(undefined);
->>>>>>> ae6b7938
   }
 
   getOracleIndex(oracle: PublicKey): number {
