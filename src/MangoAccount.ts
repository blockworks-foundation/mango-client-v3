import { Market, OpenOrders } from '@project-serum/serum';
import { Connection, PublicKey } from '@solana/web3.js';
import { I80F48, ONE_I80F48, ZERO_I80F48 } from './fixednum';
import {
  MAX_PAIRS,
  MangoAccountLayout,
  MangoCache,
  MetaData,
  RootBankCache,
  QUOTE_INDEX,
} from './layout';
import {
  getWeights,
  nativeI80F48ToUi,
  nativeToUi,
  splitOpenOrders,
  zeroKey,
} from './utils';
import RootBank from './RootBank';
import BN from 'bn.js';
import MangoGroup from './MangoGroup';
import PerpAccount from './PerpAccount';
import { EOL } from 'os';
import {
  AdvancedOrdersLayout,
  getMarketByPublicKey,
  getMultipleAccounts,
  getTokenByMint,
  GroupConfig,
  PerpMarketConfig,
  PerpTriggerOrder,
  TokenConfig,
  ZERO_BN,
} from '.';
import PerpMarket from './PerpMarket';

export default class MangoAccount {
  publicKey: PublicKey;
  metaData!: MetaData;
  mangoGroup!: PublicKey;
  owner!: PublicKey;

  inMarginBasket!: boolean[];
  numInMarginBasket!: number;
  deposits!: I80F48[];
  borrows!: I80F48[];

  spotOpenOrders!: PublicKey[];
  spotOpenOrdersAccounts: (OpenOrders | undefined)[];

  perpAccounts!: PerpAccount[];
  orderMarket!: number[];
  orderSide!: string[];
  orders!: BN[];
  clientOrderIds!: BN[];

  msrmAmount!: BN;

  beingLiquidated!: boolean;
  isBankrupt!: boolean;
  info!: number[];

  advancedOrdersKey!: PublicKey;
  advancedOrders: { perpTrigger?: PerpTriggerOrder }[];

  constructor(publicKey: PublicKey, decoded: any) {
    this.publicKey = publicKey;
    this.spotOpenOrdersAccounts = new Array(MAX_PAIRS).fill(undefined);
    this.advancedOrders = [];
    Object.assign(this, decoded);
  }

  get name(): string {
    return this.info
      ? String.fromCharCode(...this.info).replace(
          new RegExp(String.fromCharCode(0), 'g'),
          '',
        )
      : '';
  }

  async reload(
    connection: Connection,
    dexProgramId: PublicKey | undefined = undefined,
  ): Promise<MangoAccount> {
    const acc = await connection.getAccountInfo(this.publicKey);
    Object.assign(this, MangoAccountLayout.decode(acc?.data));
    if (dexProgramId) {
      await this.loadOpenOrders(connection, dexProgramId);
    }
    return this;
  }

  async loadOpenOrders(
    connection: Connection,
    serumDexPk: PublicKey,
  ): Promise<(OpenOrders | undefined)[]> {
    const accounts = await getMultipleAccounts(
      connection,
      this.spotOpenOrders.filter((pk) => !pk.equals(zeroKey)),
    );

    this.spotOpenOrdersAccounts = this.spotOpenOrders.map((openOrderPk) => {
      if (openOrderPk.equals(zeroKey)) {
        return undefined;
      }
      const account = accounts.find((a) => a.publicKey.equals(openOrderPk));
      return account
        ? OpenOrders.fromAccountInfo(
            openOrderPk,
            account.accountInfo,
            serumDexPk,
          )
        : undefined;
    });
    return this.spotOpenOrdersAccounts;
  }

  async loadAdvancedOrders(
    connection: Connection,
  ): Promise<{ perpTrigger?: PerpTriggerOrder }[]> {
    if (this.advancedOrdersKey.equals(zeroKey)) return [];

    const acc = await connection.getAccountInfo(this.advancedOrdersKey);
    const decoded = AdvancedOrdersLayout.decode(acc?.data);
    this.advancedOrders = decoded.orders;
    return decoded.orders;
  }

  getNativeDeposit(
    rootBank: RootBank | RootBankCache,
    tokenIndex: number,
  ): I80F48 {
    return rootBank.depositIndex.mul(this.deposits[tokenIndex]);
  }
  getNativeBorrow(
    rootBank: RootBank | RootBankCache,
    tokenIndex: number,
  ): I80F48 {
    return rootBank.borrowIndex.mul(this.borrows[tokenIndex]);
  }
  getUiDeposit(
    rootBank: RootBank | RootBankCache,
    mangoGroup: MangoGroup,
    tokenIndex: number,
  ): I80F48 {
    return nativeI80F48ToUi(
      this.getNativeDeposit(rootBank, tokenIndex).floor(),
      mangoGroup.tokens[tokenIndex].decimals,
    );
  }
  getUiBorrow(
    rootBank: RootBank | RootBankCache,
    mangoGroup: MangoGroup,
    tokenIndex: number,
  ): I80F48 {
    return nativeI80F48ToUi(
      this.getNativeBorrow(rootBank, tokenIndex).ceil(),
      mangoGroup.tokens[tokenIndex].decimals,
    );
  }

  getSpotVal(mangoGroup, mangoCache, index, assetWeight) {
    let assetsVal = ZERO_I80F48;
    const price = mangoGroup.getPrice(index, mangoCache);

    const depositVal = this.getUiDeposit(
      mangoCache.rootBankCache[index],
      mangoGroup,
      index,
    )
      .mul(price)
      .mul(assetWeight);
    assetsVal = assetsVal.add(depositVal);

    const openOrdersAccount = this.spotOpenOrdersAccounts[index];
    if (openOrdersAccount !== undefined) {
      assetsVal = assetsVal.add(
        I80F48.fromNumber(
          nativeToUi(
            openOrdersAccount.baseTokenTotal.toNumber(),
            mangoGroup.tokens[index].decimals,
          ),
        )
          .mul(price)
          .mul(assetWeight),
      );
      assetsVal = assetsVal.add(
        I80F48.fromNumber(
          nativeToUi(
            openOrdersAccount.quoteTokenTotal.toNumber() +
              openOrdersAccount['referrerRebatesAccrued'].toNumber(),
            mangoGroup.tokens[QUOTE_INDEX].decimals,
          ),
        ),
      );
    }

    return assetsVal;
  }

  getAssetsVal(
    mangoGroup: MangoGroup,
    mangoCache: MangoCache,
    healthType?: HealthType,
  ): I80F48 {
    let assetsVal = ZERO_I80F48;
    // quote currency deposits
    assetsVal = assetsVal.add(
      this.getUiDeposit(
        mangoCache.rootBankCache[QUOTE_INDEX],
        mangoGroup,
        QUOTE_INDEX,
      ),
    );

    for (let i = 0; i < mangoGroup.numOracles; i++) {
      let assetWeight = ONE_I80F48;
      if (healthType === 'Maint') {
        assetWeight = mangoGroup.spotMarkets[i].maintAssetWeight;
      } else if (healthType === 'Init') {
        assetWeight = mangoGroup.spotMarkets[i].initAssetWeight;
      }

      const spotVal = this.getSpotVal(mangoGroup, mangoCache, i, assetWeight);
      assetsVal = assetsVal.add(spotVal);

      const price = mangoCache.priceCache[i].price;
      const perpsUiAssetVal = nativeI80F48ToUi(
        this.perpAccounts[i].getAssetVal(
          mangoGroup.perpMarkets[i],
          price,
          mangoCache.perpMarketCache[i].shortFunding,
          mangoCache.perpMarketCache[i].longFunding,
        ),
        mangoGroup.tokens[QUOTE_INDEX].decimals,
      );

      assetsVal = assetsVal.add(perpsUiAssetVal);
    }

    return assetsVal;
  }

  getLiabsVal(
    mangoGroup: MangoGroup,
    mangoCache: MangoCache,
    healthType?: HealthType,
  ): I80F48 {
    let liabsVal = ZERO_I80F48;

    liabsVal = liabsVal.add(
      this.getUiBorrow(
        mangoCache.rootBankCache[QUOTE_INDEX],
        mangoGroup,
        QUOTE_INDEX,
      ),
    );

    for (let i = 0; i < mangoGroup.numOracles; i++) {
      let liabWeight = ONE_I80F48;
      const price = mangoGroup.getPrice(i, mangoCache);
      if (healthType === 'Maint') {
        liabWeight = mangoGroup.spotMarkets[i].maintLiabWeight;
      } else if (healthType === 'Init') {
        liabWeight = mangoGroup.spotMarkets[i].initLiabWeight;
      }

      liabsVal = liabsVal.add(
        this.getUiBorrow(mangoCache.rootBankCache[i], mangoGroup, i).mul(
          price.mul(liabWeight),
        ),
      );

      const perpsUiLiabsVal = nativeI80F48ToUi(
        this.perpAccounts[i].getLiabsVal(
          mangoGroup.perpMarkets[i],
          mangoCache.priceCache[i].price,
          mangoCache.perpMarketCache[i].shortFunding,
          mangoCache.perpMarketCache[i].longFunding,
        ),
        mangoGroup.tokens[QUOTE_INDEX].decimals,
      );

      liabsVal = liabsVal.add(perpsUiLiabsVal);
    }
    return liabsVal;
  }

  getNativeLiabsVal(
    mangoGroup: MangoGroup,
    mangoCache: MangoCache,
    healthType?: HealthType,
  ): I80F48 {
    let liabsVal = ZERO_I80F48;

    liabsVal = liabsVal.add(
      this.getNativeBorrow(mangoCache.rootBankCache[QUOTE_INDEX], QUOTE_INDEX),
    );

    for (let i = 0; i < mangoGroup.numOracles; i++) {
      const price = mangoCache.priceCache[i].price;
      let liabWeight = ONE_I80F48;
      if (healthType === 'Maint') {
        liabWeight = mangoGroup.spotMarkets[i].maintLiabWeight;
      } else if (healthType === 'Init') {
        liabWeight = mangoGroup.spotMarkets[i].initLiabWeight;
      }

      liabsVal = liabsVal.add(
        this.getNativeBorrow(mangoCache.rootBankCache[i], i).mul(
          price.mul(liabWeight),
        ),
      );

      liabsVal = liabsVal.add(
        this.perpAccounts[i].getLiabsVal(
          mangoGroup.perpMarkets[i],
          price,
          mangoCache.perpMarketCache[i].shortFunding,
          mangoCache.perpMarketCache[i].longFunding,
        ),
      );
    }
    return liabsVal;
  }

  /**
   * deposits - borrows in native terms
   */
  getNet(bankCache: RootBankCache, tokenIndex: number): I80F48 {
    return this.deposits[tokenIndex]
      .mul(bankCache.depositIndex)
      .sub(this.borrows[tokenIndex].mul(bankCache.borrowIndex));
  }

  /**
   * Take health components and return the assets and liabs weighted
   */
  getWeightedAssetsLiabsVals(
    mangoGroup: MangoGroup,
    mangoCache: MangoCache,
    spot: I80F48[],
    perps: I80F48[],
    quote: I80F48,
    healthType?: HealthType,
  ): { assets: I80F48; liabs: I80F48 } {
    let assets = ZERO_I80F48;
    let liabs = ZERO_I80F48;

    if (quote.isPos()) {
      assets = assets.add(quote);
    } else {
      liabs = liabs.add(quote.neg());
    }

    for (let i = 0; i < mangoGroup.numOracles; i++) {
      const w = getWeights(mangoGroup, i, healthType);
      const price = mangoCache.priceCache[i].price;
      if (spot[i].isPos()) {
        assets = spot[i].mul(price).mul(w.spotAssetWeight).add(assets);
      } else {
        liabs = spot[i].neg().mul(price).mul(w.spotLiabWeight).add(liabs);
      }

      if (perps[i].isPos()) {
        assets = perps[i].mul(price).mul(w.perpAssetWeight).add(assets);
      } else {
        liabs = perps[i].neg().mul(price).mul(w.perpLiabWeight).add(liabs);
      }
    }
    return { assets, liabs };
  }

  getHealthFromComponents(
    mangoGroup: MangoGroup,
    mangoCache: MangoCache,
    spot: I80F48[],
    perps: I80F48[],
    quote: I80F48,
    healthType: HealthType,
  ): I80F48 {
    let health = quote;
    for (let i = 0; i < mangoGroup.numOracles; i++) {
      const w = getWeights(mangoGroup, i, healthType);
      const price = mangoCache.priceCache[i].price;
      const spotHealth = spot[i]
        .mul(price)
        .mul(spot[i].isPos() ? w.spotAssetWeight : w.spotLiabWeight);
      const perpHealth = perps[i]
        .mul(price)
        .mul(perps[i].isPos() ? w.perpAssetWeight : w.perpLiabWeight);

      health = health.add(spotHealth).add(perpHealth);
    }

    return health;
  }

  getHealthsFromComponents(
    mangoGroup: MangoGroup,
    mangoCache: MangoCache,
    spot: I80F48[],
    perps: I80F48[],
    quote: I80F48,
    healthType: HealthType,
  ): { spot: I80F48; perp: I80F48 } {
    let spotHealth = quote;
    let perpHealth = quote;
    for (let i = 0; i < mangoGroup.numOracles; i++) {
      const w = getWeights(mangoGroup, i, healthType);
      const price = mangoCache.priceCache[i].price;
      const _spotHealth = spot[i]
        .mul(price)
        .mul(spot[i].isPos() ? w.spotAssetWeight : w.spotLiabWeight);
      const _perpHealth = perps[i]
        .mul(price)
        .mul(perps[i].isPos() ? w.perpAssetWeight : w.perpLiabWeight);

      spotHealth = spotHealth.add(_spotHealth);
      perpHealth = perpHealth.add(_perpHealth);
    }

    return { spot: spotHealth, perp: perpHealth };
  }
  /**
   * Amount of native quote currency available to expand your position in this market
   */
  getMarketMarginAvailable(
    mangoGroup: MangoGroup,
    mangoCache: MangoCache,
    marketIndex: number,
    marketType: 'spot' | 'perp',
  ): I80F48 {
    const health = this.getHealth(mangoGroup, mangoCache, 'Init');

    if (health.lte(ZERO_I80F48)) {
      return ZERO_I80F48;
    }
    const w = getWeights(mangoGroup, marketIndex, 'Init');
    const weight =
      marketType === 'spot' ? w.spotAssetWeight : w.perpAssetWeight;
    if (weight.gte(ONE_I80F48)) {
      // This is actually an error state and should not happen
      return health;
    } else {
      return health.div(ONE_I80F48.sub(weight));
    }
  }

  /**
   * Get token amount available to withdraw without borrowing.
   */
  getAvailableBalance(
    mangoGroup: MangoGroup,
    mangoCache: MangoCache,
    tokenIndex: number,
  ): I80F48 {
    const health = this.getHealth(mangoGroup, mangoCache, 'Init');
    const net = this.getNet(mangoCache.rootBankCache[tokenIndex], tokenIndex);

    if (tokenIndex === QUOTE_INDEX) {
      return health.min(net).max(ZERO_I80F48);
    } else {
      const w = getWeights(mangoGroup, tokenIndex, 'Init');

      return net
        .min(
          health
            .div(w.spotAssetWeight)
            .div(mangoCache.priceCache[tokenIndex].price),
        )
        .max(ZERO_I80F48);
    }
  }

  /**
   * Return the spot, perps and quote currency values after adjusting for
   * worst case open orders scenarios. These values are not adjusted for health
   * type
   * @param mangoGroup
   * @param mangoCache
   */
  getHealthComponents(
    mangoGroup: MangoGroup,
    mangoCache: MangoCache,
  ): { spot: I80F48[]; perps: I80F48[]; quote: I80F48 } {
    const spot = Array(mangoGroup.numOracles).fill(ZERO_I80F48);
    const perps = Array(mangoGroup.numOracles).fill(ZERO_I80F48);
    let quote = this.getNet(mangoCache.rootBankCache[QUOTE_INDEX], QUOTE_INDEX);

    for (let i = 0; i < mangoGroup.numOracles; i++) {
      const bankCache = mangoCache.rootBankCache[i];
      const price = mangoCache.priceCache[i].price;
      const baseNet = this.getNet(bankCache, i);

      // Evaluate spot first
      const openOrders = this.spotOpenOrdersAccounts[i];
      if (this.inMarginBasket[i] && openOrders !== undefined) {
        const { quoteFree, quoteLocked, baseFree, baseLocked } =
          splitOpenOrders(openOrders);

        // base total if all bids were executed
        const bidsBaseNet = baseNet
          .add(quoteLocked.div(price))
          .add(baseFree)
          .add(baseLocked);

        // base total if all asks were executed
        const asksBaseNet = baseNet.add(baseFree);

        // bids case worse if it has a higher absolute position
        if (bidsBaseNet.abs().gt(asksBaseNet.abs())) {
          spot[i] = bidsBaseNet;
          quote = quote.add(quoteFree);
        } else {
          spot[i] = asksBaseNet;
          quote = baseLocked
            .mul(price)
            .add(quoteFree)
            .add(quoteLocked)
            .add(quote);
        }
      } else {
        spot[i] = baseNet;
      }

      // Evaluate perps
      if (!mangoGroup.perpMarkets[i].perpMarket.equals(zeroKey)) {
        const perpMarketCache = mangoCache.perpMarketCache[i];
        const perpAccount = this.perpAccounts[i];
        const baseLotSize = mangoGroup.perpMarkets[i].baseLotSize;
        const quoteLotSize = mangoGroup.perpMarkets[i].quoteLotSize;
        const takerQuote = I80F48.fromI64(
          perpAccount.takerQuote.mul(quoteLotSize),
        );
        const basePos = I80F48.fromI64(
          perpAccount.basePosition.add(perpAccount.takerBase).mul(baseLotSize),
        );
        const bidsQuantity = I80F48.fromI64(
          perpAccount.bidsQuantity.mul(baseLotSize),
        );
        const asksQuantity = I80F48.fromI64(
          perpAccount.asksQuantity.mul(baseLotSize),
        );

        const bidsBaseNet = basePos.add(bidsQuantity);
        const asksBaseNet = basePos.sub(asksQuantity);

        if (bidsBaseNet.abs().gt(asksBaseNet.abs())) {
          const quotePos = perpAccount
            .getQuotePosition(perpMarketCache)
            .add(takerQuote)
            .sub(bidsQuantity.mul(price));
          quote = quote.add(quotePos);
          perps[i] = bidsBaseNet;
        } else {
          const quotePos = perpAccount
            .getQuotePosition(perpMarketCache)
            .add(takerQuote)
            .add(asksQuantity.mul(price));
          quote = quote.add(quotePos);
          perps[i] = asksBaseNet;
        }
      } else {
        perps[i] = ZERO_I80F48;
      }
    }

    return { spot, perps, quote };
  }

  getHealth(
    mangoGroup: MangoGroup,
    mangoCache: MangoCache,
    healthType: HealthType,
  ): I80F48 {
    const { spot, perps, quote } = this.getHealthComponents(
      mangoGroup,
      mangoCache,
    );
    const health = this.getHealthFromComponents(
      mangoGroup,
      mangoCache,
      spot,
      perps,
      quote,
      healthType,
    );
    return health;
  }

  getHealthRatio(
    mangoGroup: MangoGroup,
    mangoCache: MangoCache,
    healthType: HealthType,
  ): I80F48 {
    const { spot, perps, quote } = this.getHealthComponents(
      mangoGroup,
      mangoCache,
    );

    const { assets, liabs } = this.getWeightedAssetsLiabsVals(
      mangoGroup,
      mangoCache,
      spot,
      perps,
      quote,
      healthType,
    );

    if (liabs.gt(ZERO_I80F48)) {
      return assets.div(liabs).sub(ONE_I80F48).mul(I80F48.fromNumber(100));
    } else {
      return I80F48.fromNumber(100);
    }
  }

  computeValue(mangoGroup: MangoGroup, mangoCache: MangoCache): I80F48 {
    return this.getAssetsVal(mangoGroup, mangoCache).sub(
      this.getLiabsVal(mangoGroup, mangoCache),
    );
  }

  getLeverage(mangoGroup: MangoGroup, mangoCache: MangoCache): I80F48 {
    const liabs = this.getLiabsVal(mangoGroup, mangoCache);
    const assets = this.getAssetsVal(mangoGroup, mangoCache);

    if (assets.gt(ZERO_I80F48)) {
      return liabs.div(assets.sub(liabs));
    }
    return ZERO_I80F48;
  }

  getMaxLeverageForMarket(
    mangoGroup: MangoGroup,
    mangoCache: MangoCache,
    marketIndex: number,
    market: Market | PerpMarket,
    side: 'buy' | 'sell',
    price: I80F48,
  ): {
    max: I80F48;
    uiDepositVal: I80F48;
    deposits: I80F48;
    uiBorrowVal: I80F48;
    borrows: I80F48;
  } {
    const initHealth = this.getHealth(mangoGroup, mangoCache, 'Init');
    const healthDecimals = I80F48.fromNumber(
      Math.pow(10, mangoGroup.tokens[QUOTE_INDEX].decimals),
    );
    const uiInitHealth = initHealth.div(healthDecimals);

    let uiDepositVal = ZERO_I80F48;
    let uiBorrowVal = ZERO_I80F48;
    let initLiabWeight, initAssetWeight, deposits, borrows;

    if (market instanceof PerpMarket) {
      ({ initLiabWeight, initAssetWeight } =
        mangoGroup.perpMarkets[marketIndex]);

      const basePos = this.perpAccounts[marketIndex].basePosition;

      if (basePos.gt(ZERO_BN)) {
        deposits = I80F48.fromNumber(market.baseLotsToNumber(basePos));
        uiDepositVal = deposits.mul(price);
      } else {
        borrows = I80F48.fromNumber(market.baseLotsToNumber(basePos)).abs();
        uiBorrowVal = borrows.mul(price);
      }
    } else {
      ({ initLiabWeight, initAssetWeight } =
        mangoGroup.spotMarkets[marketIndex]);

      deposits = this.getUiDeposit(
        mangoCache.rootBankCache[marketIndex],
        mangoGroup,
        marketIndex,
      );
      uiDepositVal = deposits.mul(price);

      borrows = this.getUiBorrow(
        mangoCache.rootBankCache[marketIndex],
        mangoGroup,
        marketIndex,
      );
      uiBorrowVal = borrows.mul(price);
    }

    let max;
    if (side === 'buy') {
      const uiHealthAtZero = uiInitHealth.add(
        uiBorrowVal.mul(initLiabWeight.sub(ONE_I80F48)),
      );
      max = uiHealthAtZero
        .div(ONE_I80F48.sub(initAssetWeight))
        .add(uiBorrowVal);
    } else {
      const uiHealthAtZero = uiInitHealth.add(
        uiDepositVal.mul(ONE_I80F48.sub(initAssetWeight)),
      );
      max = uiHealthAtZero
        .div(initLiabWeight.sub(ONE_I80F48))
        .add(uiDepositVal);
    }

    return { max, uiBorrowVal, uiDepositVal, deposits, borrows };
  }

  getMaxWithBorrowForToken(
    mangoGroup: MangoGroup,
    mangoCache: MangoCache,
    tokenIndex: number,
  ): I80F48 {
    const oldInitHealth = this.getHealth(
      mangoGroup,
      mangoCache,
      'Init',
    ).floor();
    const tokenDeposits = this.getNativeDeposit(
      mangoCache.rootBankCache[tokenIndex],
      tokenIndex,
    ).floor();

    let liabWeight, assetWeight, nativePrice;
    if (tokenIndex === QUOTE_INDEX) {
      liabWeight = assetWeight = nativePrice = ONE_I80F48;
    } else {
      liabWeight = mangoGroup.spotMarkets[tokenIndex].initLiabWeight;
      assetWeight = mangoGroup.spotMarkets[tokenIndex].initAssetWeight;
      nativePrice = mangoCache.priceCache[tokenIndex].price;
    }

    const newInitHealth = oldInitHealth
      .sub(tokenDeposits.mul(nativePrice).mul(assetWeight))
      .floor();
    const price = mangoGroup.getPrice(tokenIndex, mangoCache);
    const healthDecimals = I80F48.fromNumber(
      Math.pow(10, mangoGroup.tokens[QUOTE_INDEX].decimals),
    );

    return newInitHealth.div(healthDecimals).div(price.mul(liabWeight));
  }

  isLiquidatable(mangoGroup: MangoGroup, mangoCache: MangoCache): boolean {
    return (
      (this.beingLiquidated && this.getHealth(mangoGroup, mangoCache, 'Init').isNeg()) ||
      this.getHealth(mangoGroup, mangoCache, 'Maint').isNeg() 
    );
  }

  toPrettyString(
    groupConfig: GroupConfig,
    mangoGroup: MangoGroup,
    cache: MangoCache,
  ): string {
    const lines: string[] = [];
    lines.push('MangoAccount ' + this.publicKey.toBase58());
    lines.push('Owner: ' + this.owner.toBase58());
    lines.push(
      'Maint Health Ratio: ' + this.getHealthRatio(mangoGroup, cache, 'Maint'),
    );
    lines.push('Maint Health: ' + this.getHealth(mangoGroup, cache, 'Maint'));
    lines.push('Init Health: ' + this.getHealth(mangoGroup, cache, 'Init'));
<<<<<<< HEAD
=======
    lines.push('Equity: ' + this.computeValue(mangoGroup, cache));
>>>>>>> 25910dcd
    lines.push('isBankrupt: ' + this.isBankrupt);
    lines.push('beingLiquidated: ' + this.beingLiquidated);

    lines.push('Spot:');

    for (let i = 0; i < mangoGroup.tokens.length; i++) {
      if (
        mangoGroup.tokens[i].mint.equals(zeroKey) ||
        (this.deposits[i].eq(ZERO_I80F48) && this.borrows[i].eq(ZERO_I80F48))
      ) {
        continue;
      }

      const token = getTokenByMint(
        groupConfig,
        mangoGroup.tokens[i].mint,
      ) as TokenConfig;

      lines.push(
        token.symbol +
          ': ' +
          nativeI80F48ToUi(
            this.deposits[i].mul(cache.rootBankCache[i].depositIndex),
            mangoGroup.tokens[i].decimals,
          ).toFixed(4) +
          ' / ' +
          nativeI80F48ToUi(
            this.borrows[i].mul(cache.rootBankCache[i].borrowIndex),
            mangoGroup.tokens[i].decimals,
          ).toFixed(4),
      );
    }
    lines.push('Perps:');
    for (let i = 0; i < this.perpAccounts.length; i++) {
      if (mangoGroup.perpMarkets[i].perpMarket.equals(zeroKey)) {
        continue;
      }
      const market = getMarketByPublicKey(
        groupConfig,
        mangoGroup.perpMarkets[i].perpMarket,
      ) as PerpMarketConfig;

      const perpAccount = this.perpAccounts[i];
      const perpMarketInfo = mangoGroup.perpMarkets[i];
      lines.push(
        market.name +
          ': ' +
          perpAccount.basePosition.toString() +
          ' / ' +
          perpAccount.quotePosition.toString() +
          ' / ' +
          perpAccount.getUnsettledFunding(cache.perpMarketCache[i]).toString() +
          ' / ' +
          perpAccount.getHealth(
            perpMarketInfo,
            cache.priceCache[i].price,
            perpMarketInfo.maintAssetWeight,
            perpMarketInfo.maintLiabWeight,
            cache.perpMarketCache[i].longFunding,
            cache.perpMarketCache[i].shortFunding,
          ),
      );
    }
    return lines.join(EOL);
  }

  /**
   * Return the open orders keys in basket and replace open orders not in basket with zero key
   */
  getOpenOrdersKeysInBasket(): PublicKey[] {
    return this.spotOpenOrders.map((pk, i) =>
      this.inMarginBasket[i] ? pk : zeroKey,
    );
  }
}

export type HealthType = 'Init' | 'Maint';<|MERGE_RESOLUTION|>--- conflicted
+++ resolved
@@ -763,10 +763,7 @@
     );
     lines.push('Maint Health: ' + this.getHealth(mangoGroup, cache, 'Maint'));
     lines.push('Init Health: ' + this.getHealth(mangoGroup, cache, 'Init'));
-<<<<<<< HEAD
-=======
     lines.push('Equity: ' + this.computeValue(mangoGroup, cache));
->>>>>>> 25910dcd
     lines.push('isBankrupt: ' + this.isBankrupt);
     lines.push('beingLiquidated: ' + this.beingLiquidated);
 
