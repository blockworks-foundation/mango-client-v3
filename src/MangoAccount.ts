--- conflicted
+++ resolved
@@ -21,12 +21,8 @@
 import BN from 'bn.js';
 import MangoGroup from './MangoGroup';
 import PerpAccount from './PerpAccount';
-<<<<<<< HEAD
 import { EOL } from 'os';
-import { ZERO_BN } from '.';
-=======
 import { MarketConfig, PerpOrder, ZERO_BN } from '.';
->>>>>>> 449e3b7e
 import PerpMarket from './PerpMarket';
 import { Order } from '@project-serum/serum/lib/market';
 
@@ -373,7 +369,6 @@
     return health;
   }
 
-<<<<<<< HEAD
   getHealthsFromComponents(
     mangoGroup: MangoGroup,
     mangoCache: MangoCache,
@@ -400,7 +395,6 @@
 
     return { spot: spotHealth, perp: perpHealth };
   }
-=======
   /**
    * Get token amount available to withdraw without borrowing.
    */
@@ -427,7 +421,6 @@
     }
   }
 
->>>>>>> 449e3b7e
   /**
    * Return the spot, perps and quote currency values after adjusting for
    * worst case open orders scenarios. These values are not adjusted for health
