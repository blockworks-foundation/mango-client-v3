--- conflicted
+++ resolved
@@ -62,11 +62,7 @@
 
   advancedOrdersKey!: PublicKey;
   advancedOrdersBumpSeed!: number;
-<<<<<<< HEAD
-  advancedOrders: any[];
-=======
-  advancedOrders!: { perpTrigger?: PerpTriggerOrder }[];
->>>>>>> ab49a453
+  advancedOrders: { perpTrigger?: PerpTriggerOrder }[];
 
   constructor(publicKey: PublicKey, decoded: any) {
     this.publicKey = publicKey;
@@ -121,11 +117,9 @@
     return this.spotOpenOrdersAccounts;
   }
 
-<<<<<<< HEAD
-  async loadAdvancedOrders(connection: Connection): Promise<any[]> {
-=======
-  async loadAdvancedOrders(connection: Connection): Promise<{ perpTrigger?: PerpTriggerOrder | undefined }[]> {
->>>>>>> ab49a453
+  async loadAdvancedOrders(
+    connection: Connection,
+  ): Promise<{ perpTrigger?: PerpTriggerOrder }[]> {
     const acc = await connection.getAccountInfo(this.advancedOrdersKey);
     const decoded = AdvancedOrdersLayout.decode(acc?.data);
     this.advancedOrders = decoded.orders;
