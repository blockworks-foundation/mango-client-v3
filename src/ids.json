{
  "cluster_urls": {
    "devnet": "https://api.devnet.solana.com",
    "localnet": "http://127.0.0.1:8899",
    "mainnet-beta": "https://solana-api.projectserum.com",
    "testnet": "https://testnet.solana.com"
  },
  "groups": [
    {
      "cluster": "devnet",
      "name": "merps_test_v1",
      "key": "Bo7o6mbmNK43CpBA6cXJnDQsjVujqyfHmB6KTvfZnLe8",
      "quote_symbol": "USDC",
      "merps_program_id": "viQTKtBmaGvx3nugHcvijedy9ApbDowqiGYq35qAJqq",
      "serum_program_id": "DESVgJVGajEgKGXhb6XmqDHGz3VjdgP7rEVESBgxmroY",
      "tokens": [
        {
          "symbol": "USDC",
          "mint_key": "EMjjdsqERN4wJUR9jMBax2pzqQPeGLNn5NeucbHpDUZK",
          "decimals": 9,
          "root_key": "A5D292dumLd5Hz7QPHq6eVWqAUfbkJo2Cpe687ziU5Px",
          "node_keys": [
            "6TPZSKFbxdRjXmZ87xN5i4AQ41z7WdduuH2J3QpTRJyy"
          ]
        },
        {
          "symbol": "BTC",
          "mint_key": "bypQzRBaSDWiKhoAw3hNkf35eF3z3AZCU8Sxks6mTPP",
          "decimals": 6,
          "root_key": "C4UXhPXbBcKVPgfHrTWZkmdRKbGXY6qwjh2G6DKfsBVL",
          "node_keys": [
            "82b7XqpcXar1Ssgc8hJiP4Z5JRnrEZ4H8fy5VetFLhpx"
          ]
        }
      ],
      "oracles": [
        {
          "symbol": "BTC",
          "key": "9X8iJbPTk95bgbbTP9J2sMECVvWWBfx72z59arE5DYY"
        }
      ],
      "perp_markets": [
        {
          "base_symbol": "BTC",
          "key": "59ANKWKtyLq6MhzfaiiTGaEHeeE9VhFm9kva5HariQP3",
<<<<<<< HEAD
=======
          "market_index": 0,
          "name": "BTC-PERP"
        }
      ],
      "spot_markets": [
        {
          "base_symbol": "BTC",
          "key": "E1mfsnnCcL24JcDQxr7F2BpWjkyy5x2WHys8EL2pnCj9",
          "market_index": 0,
          "name": "BTC/USDC"
        }
      ]
    },
    {
      "cluster": "devnet",
      "name": "merps_test_v2",
      "key": "4hYjVVJAQWkuYatcqLNXK942cES4rLW23rYr8u5imxjQ",
      "quote_symbol": "USDC",
      "merps_program_id": "66DFouNQBY1EWyBed3WPicjhwD1FoyTtNCzAowcR8vad",
      "serum_program_id": "DESVgJVGajEgKGXhb6XmqDHGz3VjdgP7rEVESBgxmroY",
      "tokens": [
        {
          "symbol": "USDC",
          "mint_key": "EMjjdsqERN4wJUR9jMBax2pzqQPeGLNn5NeucbHpDUZK",
          "decimals": 9,
          "root_key": "FZN8ZpkKgutdKHq2dbNGTVBY8a1sdenxsvbLSYoe6tG1",
          "node_keys": [
            "Ez42dHqUZ9ML4xL76KwsifkTEtVGT6vXj18mxqUxvwcH"
          ]
        },
        {
          "symbol": "BTC",
          "mint_key": "bypQzRBaSDWiKhoAw3hNkf35eF3z3AZCU8Sxks6mTPP",
          "decimals": 6,
          "root_key": "GvwxNnS8xz6o6JFuXZAjd6BWZrGz9NkRmzXBdEKSxU98",
          "node_keys": [
            "8qyqidcxnoYJ5rzppqRovvtppsSbkALFbE3wgWorFtUQ"
          ]
        }
      ],
      "oracles": [
        {
          "symbol": "BTC",
          "key": "GKZYVbi6XZVpmoRatcUhaaE4M5Zjd7T9GWmBxLaGnbaG"
        }
      ],
      "perp_markets": [
        {
          "base_symbol": "BTC",
          "key": "5ymsaWp5TXpJVyCvn8inM3wqzYEtB8D6iAnKaJYEFnXR",
>>>>>>> 1487fe06
          "market_index": 0,
          "name": "BTC-PERP"
        }
      ],
      "spot_markets": [
        {
          "base_symbol": "BTC",
          "key": "E1mfsnnCcL24JcDQxr7F2BpWjkyy5x2WHys8EL2pnCj9",
          "market_index": 0,
          "name": "BTC/USDC"
        }
      ]
    }
  ]
}<|MERGE_RESOLUTION|>--- conflicted
+++ resolved
@@ -43,8 +43,6 @@
         {
           "base_symbol": "BTC",
           "key": "59ANKWKtyLq6MhzfaiiTGaEHeeE9VhFm9kva5HariQP3",
-<<<<<<< HEAD
-=======
           "market_index": 0,
           "name": "BTC-PERP"
         }
@@ -95,7 +93,6 @@
         {
           "base_symbol": "BTC",
           "key": "5ymsaWp5TXpJVyCvn8inM3wqzYEtB8D6iAnKaJYEFnXR",
->>>>>>> 1487fe06
           "market_index": 0,
           "name": "BTC-PERP"
         }
