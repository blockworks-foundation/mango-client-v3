{
  "cluster_urls": {
    "devnet": "https://api.devnet.solana.com",
    "localnet": "http://127.0.0.1:8899",
    "mainnet-beta": "https://solana-api.projectserum.com",
    "testnet": "https://testnet.solana.com"
  },
  "groups": [
    {
      "cluster": "devnet",
      "name": "mango_test_v3.9",
<<<<<<< HEAD
      "publicKey": "QAhW4oqNoa3y15TCLnvV7v8QPokk8FbSuanh3rbsZri",
=======
      "publicKey": "HfesaZBiD4ExJ7FLuttwSvZqSLGiWcv4MWyZJLyyWg3a",
      "quoteSymbol": "USDC",
      "mangoProgramId": "7TgHoQrdJkhMiJegHYtfsNwEmxTXuWB6oJBPnKgeMN6Y",
      "serumProgramId": "DESVgJVGajEgKGXhb6XmqDHGz3VjdgP7rEVESBgxmroY",
      "tokens": [
        {
          "symbol": "USDC",
          "mintKey": "8FRFC6MoGGkMFQwngccyu69VnYbzykGeez7ignHVAFSN",
          "decimals": 6,
          "rootKey": "EDWzL8Nyo9ZEehAuJMnFzBiEpzmhM5zFyiP4jENmtwau",
          "nodeKeys": [
            "rQZfKvD16LqjhLFVEMS7kQR35bHt4CPKTf7gHj4okwV"
          ]
        },
        {
          "symbol": "BTC",
          "mintKey": "3UNBZ6o52WTWwjac2kPUb4FyodhU1vFkRJheu1Sh2TvU",
          "decimals": 6,
          "rootKey": "GUqPeCWmQVcYDgNUx1achqYYzZr1bMYQGzoiUYuDz2Bq",
          "nodeKeys": [
            "9eSuufPqFQmqTox5zFu5GyuDUqnqapePVFrr7cx2ELB7"
          ]
        }
      ],
      "oracles": [
        {
          "symbol": "BTC",
          "publicKey": "HovQMDrbAgAYPCmHVSrezcSmkMtXSSUsLDFANExrZh2J"
        },
        {
          "symbol": "ETH",
          "publicKey": "EdVCmQ9FSPcVe5YySXDPCRmc8aDQLKJ9xvYBMZPie1Vw"
        }
      ],
      "perpMarkets": [],
      "spotMarkets": [
        {
          "name": "BTC/USDC",
          "publicKey": "6z4g1wPZNMRs5P3PMMjwY6y7kR9SEUjpEwMYbJGvcQLS",
          "baseSymbol": "BTC",
          "baseDecimals": 6,
          "quoteDecimals": 6,
          "marketIndex": 0,
          "bidsKey": "Af9hh7q6LrVA6GEC56NrRqSxEkMtW6KroAjYPUuVutNg",
          "asksKey": "26yMX6B1MFmEj4ArZs2xZYu9Nq23htHEBS1xuQ7VgVSc",
          "eventsKey": "D4w7PiL8e6YBH7R7mn6yKr5dFBum2BwP7abFSDwufH2s"
        }
      ]
    },
    {
      "cluster": "devnet",
      "name": "mango_test_v3.nightly",
      "publicKey": "EcGH4SKMcRCS1vdteTPWzaFY5Gv5nqZFLp1uo9isvP5M",
>>>>>>> 8bb29ac3
      "quoteSymbol": "USDC",
      "mangoProgramId": "32WeJ46tuY6QEkgydqzHYU5j85UT9m1cPJwFxPjuSVCt",
      "serumProgramId": "DESVgJVGajEgKGXhb6XmqDHGz3VjdgP7rEVESBgxmroY",
      "tokens": [
        {
          "symbol": "USDC",
          "mintKey": "8FRFC6MoGGkMFQwngccyu69VnYbzykGeez7ignHVAFSN",
          "decimals": 6,
          "rootKey": "Eo9ru5b1kNVk7PkAkRpmuooTeDcHGDsjCRVnZX8FfJqJ",
          "nodeKeys": [
            "66k6kWvE3d4v5vNM3NFwWs49FLZ2uCTY7qoV6scS8pkG"
          ]
        },
        {
          "symbol": "BTC",
          "mintKey": "3UNBZ6o52WTWwjac2kPUb4FyodhU1vFkRJheu1Sh2TvU",
          "decimals": 6,
          "rootKey": "8Ca1zU7A4bqwNj1ahxTRqmroMbt6yFK6GCFQUNBBffq3",
          "nodeKeys": [
            "3oAxViq2AeZpLguM6FFEL43Z3SFUtw8kierPraAMfz9t"
          ]
        },
        {
          "symbol": "ETH",
          "mintKey": "Cu84KB3tDL6SbFgToHMLYVDJJXdJjenNzSKikeAvzmkA",
          "decimals": 6,
          "rootKey": "HgvSq5qCbh1vq3LRvPVHx7H3sy1L1jzonoEZndLni4X",
          "nodeKeys": [
            "7urbpbzf6NK4JuiDixTLQ4uhfrg1t6Ui96KxAbtuFyh8"
          ]
        },
        {
          "symbol": "SOL",
          "mintKey": "So11111111111111111111111111111111111111112",
          "decimals": 9,
          "rootKey": "DpD1N6jsT9QuM8onDqaTDHcrnBNdRHZ6DgUpgYWLxDUq",
          "nodeKeys": [
            "Hy5CRmLJcXuastdQmvDgBRPUc7Ko22dXj3svCA7me1F6"
          ]
        },
        {
          "symbol": "SRM",
          "mintKey": "AvtB6w9xboLwA145E221vhof5TddhqsChYcx7Fy3xVMH",
          "decimals": 6,
          "rootKey": "3aR5iydjAjKb3cEFsfusJ2nDibmPGPhyMPtxg8LgAK8g",
          "nodeKeys": [
            "7GgGR15uYumnN5KKz58rTkFPibYdUN72M6455wS5qHWM"
          ]
        },
        {
          "symbol": "RAY",
          "mintKey": "3YFQ7UYJ7sNGpXTKBxM3bYLVxKpzVudXAe4gLExh5b3n",
          "decimals": 6,
          "rootKey": "BnkkbZroXjwjV6t7AssRTCoCFz8tKQJ56FNWDLDigFVX",
          "nodeKeys": [
            "F1in6pmV5GSP4ShfQ4NpTGiUWxY6PXJWR8JbxJc9EmWN"
          ]
        },
        {
          "symbol": "MNGO",
          "mintKey": "Bb9bsTQa1bGEtQ5KagGkvSHyuLqDWumFUcRqFusFNJWC",
          "decimals": 6,
          "rootKey": "Bw4N1seH2GqswxYjRedrPYHyBUX9NNP6d4cSqxWRLKZa",
          "nodeKeys": [
            "C1uv9uoWjHaJZf6qTfsMKVNyZoAJaF73DCexbrfvnsa6"
          ]
        },
        {
          "symbol": "DOGE",
          "mintKey": "6yr1xJP6Nfu8Bxp4L8WJQrtLqBGZrQm5n41PFm4ZmEyk",
          "decimals": 6,
          "rootKey": "ETGkXB38wcSpFaB5coVqRtdjTWs6hCyebswVj6BQ2BUJ",
          "nodeKeys": [
            "JE7cSWw1z84Dj5gdYpwcKeL8uhtsUNLDQoLojcV3c86A"
          ]
        },
        {
          "symbol": "SUSHI",
          "mintKey": "Edi5KNs2LnonULNmoTQqSymJ7VuMC9amTjLN5RJ1YMcq",
          "decimals": 6,
          "rootKey": "Fv9bySsT6bKmmrh6TX82KhQjfrg3v7Wsu9yx69tLHyaY",
          "nodeKeys": [
            "CJxdiv1Ueya8WBoEVWi7dbfsJSYwDTrnQU7ztXDXUkGu"
          ]
        },
        {
          "symbol": "FTT",
          "mintKey": "Fxh4bpZnRCnpg2vcH11ttmSTDSEeC5qWbPRZNZWnRnqY",
          "decimals": 6,
          "rootKey": "DX3ukV3WZJHRzSp21DmqAVjVAy938wok9WkKKUybLmgy",
          "nodeKeys": [
            "D3Sx2Dhshx9wkpfJCd1Q7PhPRQKETVYHzGRjV9eT5ZD9"
          ]
        },
        {
          "symbol": "USDT",
          "mintKey": "7KBVenLz5WNH4PA5MdGkJNpDDyNKnBQTwnz1UqJv9GUm",
          "decimals": 6,
          "rootKey": "3D6Aovov3YAXX4TwNjJbbXEbzCFahNbY4tMhTxHATxCY",
          "nodeKeys": [
            "CFrHPQGvMPDKN3sy6X38pT3iRnPjBJj6Cag6AdrS2GsD"
          ]
        }
      ],
      "oracles": [
        {
          "symbol": "BTC",
          "publicKey": "HovQMDrbAgAYPCmHVSrezcSmkMtXSSUsLDFANExrZh2J"
        },
        {
          "symbol": "ETH",
          "publicKey": "EdVCmQ9FSPcVe5YySXDPCRmc8aDQLKJ9xvYBMZPie1Vw"
        },
        {
          "symbol": "SOL",
          "publicKey": "J83w4HKfqxwcq3BEMMkPFSppX3gqekLyLJBexebFVkix"
        },
        {
          "symbol": "SRM",
          "publicKey": "992moaMQKs32GKZ9dxi8keyM2bUmbrwBZpK4p2K6X5Vs"
        },
        {
          "symbol": "RAY",
          "publicKey": "fDMECJdZ6wYN4U7qzmWXJPJjD2SC85p985rZ8D95YWg"
        },
        {
          "symbol": "MNGO",
          "publicKey": "4UUKUhQC2K32cZpQwms2Jqg3x3Y5emyE42eqev8UR1Pd"
        },
        {
          "symbol": "DOGE",
          "publicKey": "4L6YhY8VvUgmqG5MvJkUJATtzB2rFqdrJwQCmFLv4Jzy"
        },
        {
          "symbol": "SUSHI",
          "publicKey": "CuUWkaYzwW8R4mXr4m5Jypu9dWeAmCJbyb3za8mPHmbY"
        },
        {
          "symbol": "FTT",
          "publicKey": "DUUtYuTNzeUkBtpeMQhBhCarqTCnhJTvZu9FiQow6m4V"
        },
        {
          "symbol": "USDT",
          "publicKey": "38xoQ4oeJCBrcVvca2cGk7iV1dAfrmTR1kmhSCJQ8Jto"
        }
      ],
      "perpMarkets": [
        {
          "name": "BTC-PERP",
          "publicKey": "7nGU7vkKzXaPyBRTFLMYmGTZtkoK8eCh3yB1jr3rsKZb",
          "baseSymbol": "BTC",
          "baseDecimals": 6,
          "quoteDecimals": 6,
          "marketIndex": 0,
          "bidsKey": "957ztkKjbSvK6dxA254kF31HCRonT1PCG1jCHrjh3bDy",
          "asksKey": "B9nvvUmKp4auzyuUGeAYnsgkgcUseQf9SwP8uGTscihA",
          "eventsKey": "31pPhSibukFwwmfteFWzPfEha6fyaeXrtCt1f2KwQcVp"
        },
        {
          "name": "ETH-PERP",
          "publicKey": "AY5MgvNvq5tvE2FZkpAiodu3Po6t4HJ8rTGnnHTfiQDA",
          "baseSymbol": "ETH",
          "baseDecimals": 6,
          "quoteDecimals": 6,
          "marketIndex": 1,
          "bidsKey": "Gbo2a8N8g5o8yfqspyTeioX3zkBWuLXCGinFy7WuCRwv",
          "asksKey": "D8MRGptkzxa6CUsmP9xxPipVurcFxTdeWkytAGs1cC6a",
          "eventsKey": "9N3rkNmsKgREC6GrM1csC2iTn8dAtoXtCacFrsFx6me3"
        },
        {
          "name": "SOL-PERP",
          "publicKey": "2cZjK8xqgwdZCyWwb6h6dbr5o6RsHVbgeWfa5UvDtXcA",
          "baseSymbol": "SOL",
          "baseDecimals": 9,
          "quoteDecimals": 6,
          "marketIndex": 2,
          "bidsKey": "2PcXeWWtTWNfPnT5YtNrQ1w78jYjNxXxWMPF1hAqreqa",
          "asksKey": "6p7TP69TVBu367dLK86aPwCena38BADGcrUxQL7BuoKm",
          "eventsKey": "FNNRKLC9rLaPGQXekbNzTFe7T4R35S1VvPiQ4v2C8m8w"
        },
        {
          "name": "SRM-PERP",
          "publicKey": "25kejEyGiq2A2bpgxLe2sNE6pGGbHfR4sbstiaeb6LnL",
          "baseSymbol": "SRM",
          "baseDecimals": 6,
          "quoteDecimals": 6,
          "marketIndex": 3,
          "bidsKey": "D15fV8D9b1dXLEmcExdM39gqKznx4WmTnEG9ve1vWCYW",
          "asksKey": "CdjDf9WFVLwDumbWTCfPyGi2GDa6gB6Z6Hv4g1Fm1dd3",
          "eventsKey": "m2EWYFcGGrkG7wx82yBs4K3KKmWveAFscZuKD5qVAUp"
        },
        {
          "name": "RAY-PERP",
          "publicKey": "EjF6JG9DWT419JWaD5dYNom6GvTBfMqSWpKKJL4LhVE9",
          "baseSymbol": "RAY",
          "baseDecimals": 6,
          "quoteDecimals": 6,
          "marketIndex": 4,
          "bidsKey": "4rtp5XxTb9yYCe2Jr5ErpfhZu5h4bJYtchLjJBJZik13",
          "asksKey": "CwRNqxJsu58ePDw5VgD9DnFnwXqtLAsnWu99Sokjce1P",
          "eventsKey": "6WAyX3sDQc1P7P85Tta432RP4aY6PmCbwgVXHvbZ79tY"
        },
        {
          "name": "MNGO-PERP",
          "publicKey": "4smrhf7MCNAMMoojAprVvndjXz45JreACqPzcuiKvSo7",
          "baseSymbol": "MNGO",
          "baseDecimals": 6,
          "quoteDecimals": 6,
          "marketIndex": 5,
          "bidsKey": "Fq1C4ynkhnAmZC5UK8oojosMDDuVfNq88dKq4NtDaD4T",
          "asksKey": "J2gS6tKDHMwzSPCxCA62RZ7RJQCnCgfrJiJgW5Gr9FD",
          "eventsKey": "HxEEyckwQSWfTZDDYVLPz7jDiHhJnuximCivLJz84TfJ"
        },
        {
          "name": "DOGE-PERP",
          "publicKey": "2JtRtsAKg6juCFix7au1xKGvsEpwF8uAJbJPfFkzY6vx",
          "baseSymbol": "DOGE",
          "baseDecimals": 6,
          "quoteDecimals": 6,
          "marketIndex": 6,
          "bidsKey": "puzX9mqQqRcK9yuhsA7EWq8CKaAcHxt3749UaDixh4L",
          "asksKey": "2v4oedJdmc2cqh49xNyCw5J3jAcJLiiwUkMaZc6LS6Ds",
          "eventsKey": "pUKeJJuNJpH6XV4sJsyYYQZ962EjZKLiKisQzrdvDPG"
        },
        {
          "name": "SUSHI-PERP",
          "publicKey": "Ed2c6sBDG6uotywDfJcqjj463rjy1iPyaXtLEgVpGPtZ",
          "baseSymbol": "SUSHI",
          "baseDecimals": 6,
          "quoteDecimals": 6,
          "marketIndex": 7,
          "bidsKey": "8t5hk7taXwPnknHpR9nEP8TDZaECe8Zd3jUzVQa6tmvL",
          "asksKey": "Hizee62iTkCC3bGgmPFtxMNUd6hwftEa2EDUU24JBbXw",
          "eventsKey": "F97dQMcuiPPVZj3dJbe4CdzuSVQV3dCnZRN6mW2XpYnN"
        },
        {
          "name": "FTT-PERP",
          "publicKey": "FtyXxu32X3McXDNPwu7EwRfzrhVJrMMXF1U5S2kBwhpm",
          "baseSymbol": "FTT",
          "baseDecimals": 6,
          "quoteDecimals": 6,
          "marketIndex": 8,
          "bidsKey": "bNXEbDmqkBLw9NmZRpR8XBhPqJc539kE6ijtik39n2A",
          "asksKey": "9YCiHvxHP35gEbKmcC1Nn6NeFrVQfyjsSpsKXtT53YSQ",
          "eventsKey": "5EXhwKFLQVndjJmcbqdd6SZznzyJziZEYCAdhbnRhLX8"
        },
        {
          "name": "USDT-PERP",
          "publicKey": "9Zi6bEUj5J8jCxPMXm64Wv6mieeKC6Js5Rhe6J8t4fwX",
          "baseSymbol": "USDT",
          "baseDecimals": 6,
          "quoteDecimals": 6,
          "marketIndex": 9,
          "bidsKey": "9ESgpRYktDeW2EdCbsY5FWy9KK8ZTsTzW3pwg1d5X5V2",
          "asksKey": "2UzvbKyj3PZN6qU4bk2j5fqBbTUgLTc1eEjskD12BvSp",
          "eventsKey": "D777JGKcZeLjNdMRKPD8NdKKTkE3c11RrB7J43CkkYmJ"
        }
      ],
      "spotMarkets": [
        {
          "name": "BTC/USDC",
          "publicKey": "GwbSK4Q1AR96bz3P9eKw1h3zSgpWdCgMDXSU9CwWdK8c",
          "baseSymbol": "BTC",
          "baseDecimals": 6,
          "quoteDecimals": 6,
          "marketIndex": 0,
          "bidsKey": "EpguNagBeSzi9er9BH4RxKhNNS3osqSZUPZESP8VSVnn",
          "asksKey": "8HHR24A8guMBWjb5j4mi2saMFJM1awqcwhZr62fuR1NW",
          "eventsKey": "D7iG2DY4RyG3o7rPWBFMjxjwVgMZio7RCuiiqiWut8PS"
        },
        {
          "name": "ETH/USDC",
          "publicKey": "GCqZcfmM8kN5Nx2F3m65yFSWcSJJjdjPZYL2grCdRP6q",
          "baseSymbol": "ETH",
          "baseDecimals": 6,
          "quoteDecimals": 6,
          "marketIndex": 1,
          "bidsKey": "88LBLaVWqyhoCdygCWGryFekBch3ezFXCavx12mDT7ob",
          "asksKey": "3DqURDF14BHMm1uy4ZFrFZJnRs1qVLMNDPBP4SE5tzeE",
          "eventsKey": "GXDU84pzzZM3yMPtiSxBemLP5ZVfw6BBKkQ3VHpyRVng"
        },
        {
          "name": "SOL/USDC",
          "publicKey": "GWr2bsvTwt78FFU93bgECZn9gRCg89UVXZQrgAmqMwMu",
          "baseSymbol": "SOL",
          "baseDecimals": 9,
          "quoteDecimals": 6,
          "marketIndex": 2,
          "bidsKey": "GktkCcgfYmvxAM4rQqfGfbiFSiqxqUYHZ2CS6xV5cVsx",
          "asksKey": "41KECxEK65EavsrMLgWCTQ5tktUuzrMu3SAKtSGAq52p",
          "eventsKey": "BSWRxmmxmVpBCBUZ2NqeXhEjLyPaS9nbaFXC6zozLaZC"
        },
        {
          "name": "SRM/USDC",
          "publicKey": "HxV7N8zQtETUCAxV3BAfLmqFyZSJE8WG4Ku4axscjHo7",
          "baseSymbol": "SRM",
          "baseDecimals": 6,
          "quoteDecimals": 6,
          "marketIndex": 3,
          "bidsKey": "8JPJhjnCv2SBaffTqu2sPGxZYopkrDVo8qrgfsQgihqY",
          "asksKey": "5Cb3stNgKEXTtMHJ2cXj8qEKnG7zw9wFz1a6EB4YzfQ",
          "eventsKey": "FXzNNFvJNrDJEiTK6NUK6JmCcTJRateyfCC5a3nGA7Ac"
        },
        {
          "name": "RAY/USDC",
          "publicKey": "GAUw3eUBkiWCPy54QjDpagParRiDQXP8tqT9fa8A91nY",
          "baseSymbol": "RAY",
          "baseDecimals": 6,
          "quoteDecimals": 6,
          "marketIndex": 4,
          "bidsKey": "Ae4koXDGkdkKCq7oGrGLwSBs4f3a39FioSdTK2R6S83d",
          "asksKey": "H8qvPBL5GBiWqeZHQsgN9Gr1AaxmeHq1DMePWzaYD3Ck",
          "eventsKey": "3dFuH32xYk9s37A7xfN6b2XBf5XBPuM27enCbiHYinQz"
        },
        {
          "name": "MNGO/USDC",
          "publicKey": "3MmTzSZPp3kSB2er9SGLZGJx7uH2R2NPFjh9EhM3gfbj",
          "baseSymbol": "MNGO",
          "baseDecimals": 6,
          "quoteDecimals": 6,
          "marketIndex": 5,
          "bidsKey": "Bhf3z3LFZM9iXhbepHx7CD3YG9JxWxNoNa5gh8XcCJs8",
          "asksKey": "C4HQJXKi94hpxqGCHzZ2DXRWrWTqCApQRymBH8GfufGM",
          "eventsKey": "AyLfubVVcbqXrAahPBbLp1XSSWMGSnj7FZH5shu1CPTM"
        },
        {
          "name": "DOGE/USDC",
          "publicKey": "8uDC3pmKbJdjSGSUi4fxw9mN6GJqb74ttuAgXgdSAkTv",
          "baseSymbol": "DOGE",
          "baseDecimals": 6,
          "quoteDecimals": 6,
          "marketIndex": 6,
          "bidsKey": "5EYCMxB7T4o9fXqh1hXxV2k1ME32jtMbyp9ANgYJ9nVZ",
          "asksKey": "4hvkAwX1Ai3KY6uAtDCPrmBTXxzJy9MxtFfHM5JuRUpU",
          "eventsKey": "2fkAcFVJCtBdaUHpUu7WE1s6v9FvVqW8cfzBhUVYEhLH"
        },
        {
          "name": "SUSHI/USDC",
          "publicKey": "EARDKcM6MhNyiPw1rwfdHT9oThC3SBXqudfFKXMkTo26",
          "baseSymbol": "SUSHI",
          "baseDecimals": 6,
          "quoteDecimals": 6,
          "marketIndex": 7,
          "bidsKey": "4yDGU7gXGmRoQwuadKGgyAE1j3pDKHTmLLu1iwVZMGq6",
          "asksKey": "42fbv5BgRPn5hfgKmrq3YLRDzvcYXEwdRCiQ88x4WaVv",
          "eventsKey": "BjHoE3TKHaKGC2jmAxttXqXvWKbcLcqE7V8btVKF4Y9s"
        },
        {
          "name": "FTT/USDC",
          "publicKey": "8g1TtNF8V3thosHGCnxU3dLXLhjkA1DdmGRK8vE1sHip",
          "baseSymbol": "FTT",
          "baseDecimals": 6,
          "quoteDecimals": 6,
          "marketIndex": 8,
          "bidsKey": "2MPwwPoRXhXCexNqVgiyXEBLzevQbcP9Vehzf4m1Fkqv",
          "asksKey": "6MczNnebBpC6ZnSXbX46VqpZvXryf9sVx86xPhKTPaGt",
          "eventsKey": "6APRGXXQfmHc9vCb1c9nmJn65RiSXmN6RGMTSD5RfV9U"
        },
        {
          "name": "USDT/USDC",
          "publicKey": "H2kQKp1saF9CB4cURhvWsMepqjyT4bn9mH3sVePTf497",
          "baseSymbol": "USDT",
          "baseDecimals": 6,
          "quoteDecimals": 6,
          "marketIndex": 9,
          "bidsKey": "DGEnLktBh3MWSE4JAQw6hgqmmECJ1b5fpc8hnqgP3q5r",
          "asksKey": "CQN9eJpPKmFv3ALMxMFFpzMGHh7PRHQvrahVcnjkjLuw",
          "eventsKey": "ts2AR8MZoEKNzNepPv33Xwuwf2J2dN2kJMggUiQa3vZ"
        }
      ]
    },
    {
      "cluster": "devnet",
      "name": "mango_test_v3.max",
      "publicKey": "DVgF1dvD9uPsrmTshhyDSJ92zno4xBwFaqr9G9S7PQC6",
      "quoteSymbol": "USDC",
      "mangoProgramId": "32WeJ46tuY6QEkgydqzHYU5j85UT9m1cPJwFxPjuSVCt",
      "serumProgramId": "DESVgJVGajEgKGXhb6XmqDHGz3VjdgP7rEVESBgxmroY",
      "tokens": [
        {
          "symbol": "USDC",
          "mintKey": "8FRFC6MoGGkMFQwngccyu69VnYbzykGeez7ignHVAFSN",
          "decimals": 6,
          "rootKey": "5tobNdg2PXbEgu1qPDNfkZEpQEDHkWGbq5reJy7BsvAL",
          "nodeKeys": [
            "tVMsibEAgnJwMit2BHUgZpRwTUXX43eG38mahNoMaAm"
          ]
        },
        {
          "symbol": "MNGO",
          "mintKey": "Bb9bsTQa1bGEtQ5KagGkvSHyuLqDWumFUcRqFusFNJWC",
          "decimals": 6,
          "rootKey": "6qXzFKnfEdGUozqJtm89u7g64ubzLst83WDrs5sAPhMj",
          "nodeKeys": [
            "GDj73mZGeuoWX1eUkLYRC4cvqKuFR8umH7PiKEyPw7mF"
          ]
        },
        {
          "symbol": "SOL",
          "mintKey": "So11111111111111111111111111111111111111112",
          "decimals": 9,
          "rootKey": "qPQ1qDtK4b2zPLTtweBnfbJuLDj5H3exhGkjPV6ey4y",
          "nodeKeys": [
            "3YudvokVpAYwvwP3MYQWjJrRobYCJnkYSCPPkesExEtH"
          ]
        },
        {
          "symbol": "SRM",
          "mintKey": "AvtB6w9xboLwA145E221vhof5TddhqsChYcx7Fy3xVMH",
          "decimals": 6,
          "rootKey": "9RvpnrgPagDsrN2aQceFoidNdWXjNMUDtoPA3AxjuH15",
          "nodeKeys": [
            "ChTwTozvLfrzpb51jKVbHT3BwwrX5NT6Euw94hrmWaV"
          ]
        },
        {
          "symbol": "BTC",
          "mintKey": "3UNBZ6o52WTWwjac2kPUb4FyodhU1vFkRJheu1Sh2TvU",
          "decimals": 6,
          "rootKey": "61CfoQSADAHttqR97EbrqiDXfMQTKEYNTg3GJjfwDHF9",
          "nodeKeys": [
            "4JxXRCsGNGrMUogDwVmbx1scsaV9PJoqpUz4yfYYm6YT"
          ]
        },
        {
          "symbol": "ETH",
          "mintKey": "Cu84KB3tDL6SbFgToHMLYVDJJXdJjenNzSKikeAvzmkA",
          "decimals": 6,
          "rootKey": "5WuvejX6w9Tr9NhAnKzwHeWUTJHuqoPfU7iVzp3H3n14",
          "nodeKeys": [
            "BaqK6uvUrA2H3XwTJdLHYfiXTvTQ4vMH42d4x1EGXMqb"
          ]
        },
        {
          "symbol": "RAY",
          "mintKey": "3YFQ7UYJ7sNGpXTKBxM3bYLVxKpzVudXAe4gLExh5b3n",
          "decimals": 6,
          "rootKey": "5nBcj7RBHWWpUEPusmR7aL7Rqz3679R7iPVSfuDgoUGC",
          "nodeKeys": [
            "UzsvJCoBbW8qz7oCWLsj1VumHeN1tVmU7PFnikgYPPT"
          ]
        },
        {
          "symbol": "UNI",
          "mintKey": "7vd84gXdjxRWjtwwkcxpzv1R8W9oCsADemNvRj3Cv5u2",
          "decimals": 6,
          "rootKey": "G1ydVe9Bno7KKQjp5KxDipr9JmQFkCPgp5ZnKAVyom54",
          "nodeKeys": [
            "8dQX9tmpurK5R8d4J2aYLpjbUPNUEjZ2bNsV3FVtAS2V"
          ]
        },
        {
          "symbol": "AAVE",
          "mintKey": "3h7gNYC8aDJ5tGgDt6YKmvLJYT5LNcFb9yiVU1qirDWg",
          "decimals": 6,
          "rootKey": "AKqU2m4J9s6XPBVci397FmpxgejkaM4JdQmC3MagMyF",
          "nodeKeys": [
            "2Tm4vuGhpU6JicSrQMxPGLisqvBvVRwRXtj87oWbCEWS"
          ]
        },
        {
          "symbol": "SUSHI",
          "mintKey": "Edi5KNs2LnonULNmoTQqSymJ7VuMC9amTjLN5RJ1YMcq",
          "decimals": 6,
          "rootKey": "6exwRphHAxkYWRo2QRq4pfMJbiZJaD3TCqWKEQHVzL5n",
          "nodeKeys": [
            "9syUxdpZU9WamryUDaFF77kWYDvizsCNPd2ZyRg4PHxY"
          ]
        },
        {
          "symbol": "STEP",
          "mintKey": "62haNTBB4C3gESJyzAvQVAadNxN9zzVt39x5ep5wmaak",
          "decimals": 6,
          "rootKey": "7xfh3Ut5hDjJEByzMnm334jKeDPfXhFUcBN84Rvq3pmq",
          "nodeKeys": [
            "AsBcyN8fzvvVpXXNUPVkq1Uj7k5noY6sK7s96PmAEmTn"
          ]
        },
        {
          "symbol": "COPE",
          "mintKey": "BxZBNjYtMgzSF57aiCwrBdLuEL5tSNcGrxQXj7Z7mZQW",
          "decimals": 6,
          "rootKey": "CSyRvspTf1WwdGhQHGXVuF4LdV3e2tBDoUbHMuSgcene",
          "nodeKeys": [
            "E4qWyTvq7ABXjPyUgFvRuQW19rzYrsVcsdSgXKWg9VrE"
          ]
        },
        {
          "symbol": "DOGE",
          "mintKey": "6yr1xJP6Nfu8Bxp4L8WJQrtLqBGZrQm5n41PFm4ZmEyk",
          "decimals": 6,
          "rootKey": "JAWF1vHHWkeAJMCWamES11oiYFTmJb6Q7CWwCbAqTbdt",
          "nodeKeys": [
            "7giQLm4hynB3y4Zuv9BgJGW18wjYKTL8XT57cEsCAUJh"
          ]
        },
        {
          "symbol": "FIDA",
          "mintKey": "DRuM89e9xndaRJvjc41zcVWzEAjaytDWUHASydfEEHic",
          "decimals": 6,
          "rootKey": "9M2uFp3Z5JSnqARBHdFbxBgNcSwdZSFKFvorUUtqWFfD",
          "nodeKeys": [
            "79dFUJKpARCXbyhWESfqHi4sDC5kuxmFDFXF7kRqJkdp"
          ]
        },
        {
          "symbol": "FTT",
          "mintKey": "Fxh4bpZnRCnpg2vcH11ttmSTDSEeC5qWbPRZNZWnRnqY",
          "decimals": 6,
          "rootKey": "qixe4PYAisi2sAtErqxyEHUeApGrLtx5kBhZLCbBEnY",
          "nodeKeys": [
            "3Vriyis5oS3hbFN2eDoyEi2PsLbwtCMQxW56LmijXDG5"
          ]
        },
        {
          "symbol": "MEDIA",
          "mintKey": "CU4LrEQChVcis3fsMRciKTgNZSV5A3bh3ftF3Gqnbe78",
          "decimals": 6,
          "rootKey": "C7hq2XdrDSp5osBjT8zb6QanV1uxfbFXPkszrN8wSfGG",
          "nodeKeys": [
            "8ckBxgjYDmGNpLU3fK8tDmTEKTEeMNpXDZuaYhFZG63J"
          ]
        },
        {
          "symbol": "MER",
          "mintKey": "3QAVaXixBUtHwjponbZZgNVSRqB8YiTqY59pGSWDVS7X",
          "decimals": 6,
          "rootKey": "HFDnkg48QWvsSFk96wdj8wKdML9aVNLXz5iTw7vVYe2h",
          "nodeKeys": [
            "BoZmaKaTRgkjX1UMnmn7VvR9fnTASYfmAn8DCnKVmfMU"
          ]
        },
        {
          "symbol": "AAX",
          "mintKey": "HDY1CtDh4S5txV84yWfqrM6MuJ1rjCGa6RgV2aNkoq7T",
          "decimals": 6,
          "rootKey": "7BDYi9cQcY1xS49BEhxhq1nH6iuPdyDoaR38KNhLaE7F",
          "nodeKeys": [
            "2gWThzs489LCou18qJb22M9ixh6Jax6wJZ1JLG2wntp7"
          ]
        },
        {
          "symbol": "BBX",
          "mintKey": "8S894Tytj7RY6gKcvHWvaR8cmrrbwwRQ3w5ufWKvGgBE",
          "decimals": 6,
          "rootKey": "3ctYAgLrkkCLDJ2ZQmu4g3hHsRLsdJE6UmHitt2Vjd8F",
          "nodeKeys": [
            "83fBhNz2HiS7GLSuGJnJ5xbXR2pA4Te5NjANM1YuZFnV"
          ]
        },
        {
          "symbol": "CCX",
          "mintKey": "C2a5sZB6ybhNVWmf3uwLhyszfD2NcndLcAaYTriASvWH",
          "decimals": 6,
          "rootKey": "8bfjREt93DdDCYT3RGTPwBLF6UCQJBDjReRBmAwu1XxN",
          "nodeKeys": [
            "F1V2HWQwvQfWvsgifga4cCRegDehTRzTaU9Bxk3BA5jf"
          ]
        },
        {
          "symbol": "DDX",
          "mintKey": "HqWwWZ6dxWWcMXdeYXAxnWYKB37fqEj2wxLwmuQsHwmP",
          "decimals": 6,
          "rootKey": "7ULhcgsXUHvGsZEaLKJT529mp6BihaZ2MbpE54gz15DJ",
          "nodeKeys": [
            "5fisJ9eL2RraWdT7xebSTHfE5BwJZMW52fnVwWFZEXxX"
          ]
        },
        {
          "symbol": "EEX",
          "mintKey": "jYmra5J9RCyEnb1D1ScSSLoXLW8j8GZxSFv8kToUUHB",
          "decimals": 6,
          "rootKey": "CvzoquhkM4C3eNydoziG3LrnoDZfwjFuf5RQAJmasVPV",
          "nodeKeys": [
            "DHXHJiD72r5adAX8HwuGuecnR68HYipuT4uqAnbzetwQ"
          ]
        },
        {
          "symbol": "FFX",
          "mintKey": "EsUAWWkLG2sE1RkBo74Ta4a7sjaj5JvM1y4Aj1tYXpx6",
          "decimals": 6,
          "rootKey": "DF1wvKiry7y3NbRqksAac27PsMFUzpuqgM7jCDfeRV1R",
          "nodeKeys": [
            "5Yc6AWqRJtEajoszknUyqgXd7eCi3bv7frit68GMrJ3b"
          ]
        },
        {
          "symbol": "GGX",
          "mintKey": "6r1A4FQE58pxQubFTN3K8H5J8deNCwBwKReJFjWgV4fg",
          "decimals": 6,
          "rootKey": "7ZY7WRxNxhDx54fv9mtdBCfJruTLbYh4X7x72h6qLYUj",
          "nodeKeys": [
            "FJR42RXug6GZm1sUUCAR5uwxxkePaed6PXVdG5Wu4eh7"
          ]
        },
        {
          "symbol": "HHX",
          "mintKey": "HNNjUMfUaLmh7yaTqxtz8rdaL2X789jLEqnVUDtqyEgx",
          "decimals": 6,
          "rootKey": "ZPBc9b6SJq8uce4vX2vG7NQhEYeHfMcgHjPA6qXAU98",
          "nodeKeys": [
            "EomHAQpGAL8fZF1YXzRpT6UWZB2zAZXZMejz5QbBJQwp"
          ]
        },
        {
          "symbol": "IIX",
          "mintKey": "BB4jPsmsZURcNkj7qANJcxADHH18aPEKK4J4kiubEWmx",
          "decimals": 6,
          "rootKey": "HHwqgWwNmVBYRQ9qv8BNgnRckdvdYWjD92Fd2jBsjHqy",
          "nodeKeys": [
            "FLpwX5dm6D2iB8g2WNCe8sZE42SDqvj5DxYFwTe9vdR"
          ]
        },
        {
          "symbol": "JJX",
          "mintKey": "QCKeuUFC3kRhfpLR7HpyCUr5VEjJguuRhngioeaux8L",
          "decimals": 6,
          "rootKey": "HM8zW2wmtSxTajtsRT9joQrw4pwHq4u9jdTw3qALYExc",
          "nodeKeys": [
            "xzvn1PT3JFsTc3e5LUzqB4e9eoXvwWDV8ggH7LMXYvk"
          ]
        },
        {
          "symbol": "KKX",
          "mintKey": "5txPKV2L86yfqtR9WqmXLtaE2ZdoUuzpUNBmvsAExbu8",
          "decimals": 6,
          "rootKey": "7vRBFEhVVb3uRMjVJBNPmUUfA9qLEi47P2T8ouLkuJdh",
          "nodeKeys": [
            "3etxKoTRaZt31rcmX3CF2amVuzkCMPYP9hQq1hhwJNfk"
          ]
        },
        {
          "symbol": "LLX",
          "mintKey": "FqEQxh7VLjPAYd5Y8ea2uwC6ut2tJ4fsim5Mwwb1DPh2",
          "decimals": 6,
          "rootKey": "H1tufnNggNBFsK9M3Q2igdj7NZ54aQPPsDKeXatLvQHU",
          "nodeKeys": [
            "CeyVEQNzAS93HoVq8jtQHbdVPJExy3pVzJkUgZ7Fiq5W"
          ]
        },
        {
          "symbol": "MMX",
          "mintKey": "ENWHT6aaCguz7FDw8v9FBfFAqS4saS4cR2gWje1vHrT9",
          "decimals": 6,
          "rootKey": "2Zo3wasqhLtGCCk3pXBe2r4kYANfcX5n1SCFog6Z7LSL",
          "nodeKeys": [
            "8W97LLQXckjSWTsgGvjKswVnXMtaPHw8iFGhiwT3QSmx"
          ]
        },
        {
          "symbol": "NNX",
          "mintKey": "GunmC8Wr9s4AN6errMFQZicdpNUMVUEvAKyTYektXxGe",
          "decimals": 6,
          "rootKey": "8R4DyMpXyArDJKTvQydWZmSkKZAK14XkprrEMvN51fCb",
          "nodeKeys": [
            "FFxjyo3usip9hYTYUdvz4cAU9DDthU86nDkBJZ2cYdrF"
          ]
        },
        {
          "symbol": "OOX",
          "mintKey": "6PTt8kHBncHTELnhJoKXAoU6e6fyETBNi7ojvggtJDK2",
          "decimals": 6,
          "rootKey": "DdDPbehnQS814sHioSrmsbZsp6wUip94Ni1VhoU6zcM1",
          "nodeKeys": [
            "8zvTJ3arwvMXFaNw6PBmyyn2g9LoWibYXtrmrw17x7wh"
          ]
        }
      ],
      "oracles": [
        {
          "symbol": "MNGO",
          "publicKey": "Fr4w6vJFy9U5T6wDL45y4ugumxwCMbf9PtoLnQFn9SDN"
        },
        {
          "symbol": "SOL",
          "publicKey": "Cuhzrz2paM2jLHFHazpe1xrVsNmxUUf5bWTEFRNjJoUZ"
        },
        {
          "symbol": "SRM",
          "publicKey": "AjQuJTCB8oH5q6dPqc9Y4oVTPAU84yG2b4AUPsx3g9bb"
        },
        {
          "symbol": "BTC",
          "publicKey": "HkKCYBwnbsuHtweywnM2EBDuL2Wo5WrntAb5RWsAhjM1"
        },
        {
          "symbol": "ETH",
          "publicKey": "ETeDPryprVTTMRVR3JQKq5zTcaMEN8YNZHpP3MgRzvwB"
        },
        {
          "symbol": "RAY",
          "publicKey": "BrAt2n6XhxoaTXWgPHXsHNgUcoMLB4wsbgRqs6AWBBeR"
        },
        {
          "symbol": "UNI",
          "publicKey": "D75iEyhHqtQcZR8V9PKA2n9EMxDwD2rWDoLTJxHC6TUw"
        },
        {
          "symbol": "AAVE",
          "publicKey": "C21CGeRG7jLBFfTMawY9pZ2HZhsJ8ypEiUvCGPqWZiM5"
        },
        {
          "symbol": "SUSHI",
          "publicKey": "4ANmgi7Rk1Sz5ryah1gSao9theyN4Tt6ihuTkq2CrSKf"
        },
        {
          "symbol": "STEP",
          "publicKey": "G7L57gaDQ429Da64y8pFGAM6KMT2wyYBpFTvG6nSRLCM"
        },
        {
          "symbol": "COPE",
          "publicKey": "D6b8mY6hCvtW59vngh89nQeCAh83c45yq8khJcLZcCSa"
        },
        {
          "symbol": "DOGE",
          "publicKey": "DUF5PoHmhPGib1tdeQKSSU4q8NomWtEHiMJxHPh1xnLo"
        },
        {
          "symbol": "FIDA",
          "publicKey": "6vBVdvV9whh7qRoDUSp9j9mWTmXFgMLwFJ9sBhQZGJ2F"
        },
        {
          "symbol": "FTT",
          "publicKey": "Hr3kwBTgLucJHQYG4cDn2DCNGdL9JSgTijCCnSn3wBSE"
        },
        {
          "symbol": "MEDIA",
          "publicKey": "6oaApRAeSsQvHkJ9rqGBGCdTpZbVPXyg2JPMpuWxK23o"
        },
        {
          "symbol": "MER",
          "publicKey": "7pKpPz2DSyhfLu5WLZVXqX6q1GYFYGYhnvjpXVZCa6R1"
        },
        {
          "symbol": "AAX",
          "publicKey": "EDiC3cc9iPqFS2xntZynaPB6LMyJuY7Gfv3m35N7bxDi"
        },
        {
          "symbol": "BBX",
          "publicKey": "6cQi98Z94CyQTrA47JGdJeKTv8fi2ctS3U5sgMBRiqS5"
        },
        {
          "symbol": "CCX",
          "publicKey": "3bZyTDAoWsyxNXQw5SEvz3yLh9dSMntcs1Q88Q1ViqyW"
        },
        {
          "symbol": "DDX",
          "publicKey": "8CEJQGwPwqUYLmAf8Yq9oGsqbemNWZAjJnhkf8m23e3Q"
        },
        {
          "symbol": "EEX",
          "publicKey": "7BMypYShHnW8ja1G99igJueBAsY2xYhCYktu59N3KaUa"
        },
        {
          "symbol": "FFX",
          "publicKey": "BntC3q4a5DMfcDKmWdmW8HCKDG3ytZahC325tTNdMYHM"
        },
        {
          "symbol": "GGX",
          "publicKey": "6hHLxpdAUYkFY4nMPc32kP5uzjyz8vP45ZAij4LFjbQs"
        },
        {
          "symbol": "HHX",
          "publicKey": "23XScyUZjEDGe6wzpYv8t4xfpC47VEUmbVmshhLjdknF"
        },
        {
          "symbol": "IIX",
          "publicKey": "m3Zo6yQuMNTmz2BsbYwcAjh8WyZB75CFxy15zsPJJBA"
        },
        {
          "symbol": "JJX",
          "publicKey": "WhKtGawhSXsPtuDdh77EcCGUguKeDRz3GLFYUsdgzSw"
        },
        {
          "symbol": "KKX",
          "publicKey": "2nxviiquRaSRQj7mRbXkSKuoMPM5f8RzgvQ9jcTKfwP3"
        },
        {
          "symbol": "LLX",
          "publicKey": "Gdx59eHYEskVP5xQUKSUZmhNPshYjqPvvimGzFYzSRqa"
        },
        {
          "symbol": "MMX",
          "publicKey": "8qzG5hKY3PniJEmM1WyJH2x7y3ocxDNuVPjQXSFwZr2n"
        },
        {
          "symbol": "NNX",
          "publicKey": "F8Nsb4uKZDY3mBvyQLVvTiHo129mWhfkJbzGyXSzk6Jd"
        },
        {
          "symbol": "OOX",
          "publicKey": "86XXedVGCuNYh7iG6nTy1XdYLAoZG6dp5yTYTzMmiUXq"
        }
      ],
      "perpMarkets": [
        {
          "name": "MNGO-PERP",
          "publicKey": "AFdkTeKjKxFm2LSRurSQvgMwuzihAGqM5AeYMkR9Rd3B",
          "baseSymbol": "MNGO",
          "baseDecimals": 6,
          "quoteDecimals": 6,
          "marketIndex": 0,
          "bidsKey": "bH1U33miqeFdkuZDJcLqezc3PnrUHEmykMEM8MYRyPJ",
          "asksKey": "4dmXfWmu5rmFAy3Wwq2sEcgESu5PE2tFBqAkbHC2Ag1C",
          "eventsKey": "FdMHh7CyrqKTKSbH7UQjKXN4UNh57ZowsGJG1uvr7gBD"
        },
        {
          "name": "SOL-PERP",
          "publicKey": "ArWKB62NcEwuA9LkWrz1wyNj2H44HN2sV7RrxvwhWTp4",
          "baseSymbol": "SOL",
          "baseDecimals": 9,
          "quoteDecimals": 6,
          "marketIndex": 1,
          "bidsKey": "Cvt9rX7dDRGAe6YLrZqR88Rx2X3Q9YVG3p2pL8eJNQbZ",
          "asksKey": "GY7DeUz1PJYRv9ZXsDcU24v36fUSBExBvy5NQWAGjEA4",
          "eventsKey": "4RUjz9f9knpJW44mfqYF91HLsRxnYZZcdFtguyzi1ccv"
        },
        {
          "name": "SRM-PERP",
          "publicKey": "FSWgF9C1Usf85ht9mBKy86jNUt9pDdPfToiv4iGuHGM",
          "baseSymbol": "SRM",
          "baseDecimals": 6,
          "quoteDecimals": 6,
          "marketIndex": 2,
          "bidsKey": "HevEMm8rwXJjtL6i65g6qUkw44GLnhYbFZHAYMevwFsx",
          "asksKey": "68rJZGsxaDJ5bgguME2rXYB75kbUt3cYnS3qCCwtRF3r",
          "eventsKey": "63cqrqLundDCX1gALSGaB8nPuuC1N7Y3BMyo44G1tdr6"
        },
        {
          "name": "BTC-PERP",
          "publicKey": "6zh7jJYJ8r7CnuYqLSAsCEUCERsd9WW2m6ZW53M4n3AD",
          "baseSymbol": "BTC",
          "baseDecimals": 6,
          "quoteDecimals": 6,
          "marketIndex": 3,
          "bidsKey": "594vBkHZwx6exm8qdBK6vgdfnhxSYwjAGPecHtbg8t7a",
          "asksKey": "G6UUaHZNtWGZAnj1TpDEq12Teem8VRgGCZMv1wnS9sZy",
          "eventsKey": "4KwrfugbHCDinGctgf6uAa5MybJ6Ys6CfYXythBQ3FZH"
        },
        {
          "name": "ETH-PERP",
          "publicKey": "9wU2P28vFmF1pG8GZ2CA7tDDVbqxfWAgxPSRbaFSxndN",
          "baseSymbol": "ETH",
          "baseDecimals": 6,
          "quoteDecimals": 6,
          "marketIndex": 4,
          "bidsKey": "CXqGnc7HRdMGRarX7caTivC6XD7nhK5yCinPQ6eFdrjm",
          "asksKey": "Fze8tTW9mMKD4xh8A4TaEunH648oq7itmixYzvZuFEfH",
          "eventsKey": "8GkY8WLWT3f3ghPKvUqytzSzPPqqxQwivGpb8BGBozWM"
        },
        {
          "name": "RAY-PERP",
          "publicKey": "Hc6weu2YWAidrRAoXgr3un7Zss952ZZX1DhwiDDLaLwE",
          "baseSymbol": "RAY",
          "baseDecimals": 6,
          "quoteDecimals": 6,
          "marketIndex": 5,
          "bidsKey": "AsFzyCUY85sYcCwWB9eUkDDjDyfjTjRMSqvBKxCvj6mh",
          "asksKey": "2huzrzU1X6aU6ZrLiUkP5d7Yb8j1ks61NhkbcvpvLvot",
          "eventsKey": "5GBHdYZXxodBtu8Xrag7NoeEFUUwbpL2dpXd9TNeCLhz"
        },
        {
          "name": "UNI-PERP",
          "publicKey": "ABP8RDSErLhjzNXtDTey31Ga3FNmuc49cU7X5vyvKA32",
          "baseSymbol": "UNI",
          "baseDecimals": 6,
          "quoteDecimals": 6,
          "marketIndex": 6,
          "bidsKey": "Dh64i34Lcig4ctFSJZKcuFhSXR3a6PbYzrkj37yCKHVA",
          "asksKey": "8ZudKM3hdihACihHuzqE13F4oEanpmkYB8tty47s665g",
          "eventsKey": "2HdPLnQKnCkgBzGVn8DfwGXHwRCT3o5KsnmBYfHT76Kc"
        },
        {
          "name": "AAVE-PERP",
          "publicKey": "GgRNhGT4njz2RMm1igt5tFztG9Ky4nSZQetmj8FinRCM",
          "baseSymbol": "AAVE",
          "baseDecimals": 6,
          "quoteDecimals": 6,
          "marketIndex": 7,
          "bidsKey": "CCwbYuKDCuk33qnWeqYPFKzkN8XXL1wmzi1QeypZtL4T",
          "asksKey": "5UEBrS7u1DE1LMZ9MSMiC63a7H4B8w7e88UBbWfxgoUu",
          "eventsKey": "866CdMym2B4f7F27JtiKmVSNeuv9h9QePxGXcX8uRnVC"
        },
        {
          "name": "SUSHI-PERP",
          "publicKey": "5JWFajeYX435nKTaZFRUUJwxH9oqvBdT5goxXQjQpcpK",
          "baseSymbol": "SUSHI",
          "baseDecimals": 6,
          "quoteDecimals": 6,
          "marketIndex": 8,
          "bidsKey": "F5rDKEJNM72UzjNfLmuWmYUZBPdHrGZwBRc6jvGAG1KE",
          "asksKey": "XQ99cNo3Kv1bmjMP6hbWzwXCiruDFHht3k1uVDie2B9",
          "eventsKey": "39ge47B61rA9qKbGDPYtNshA7LVg8F99KKyw23o3k2aW"
        },
        {
          "name": "STEP-PERP",
          "publicKey": "Hc1Rb5ubUsf2ZnjjakmTCdUvJMHn2Nuqs8CbEfh22obR",
          "baseSymbol": "STEP",
          "baseDecimals": 6,
          "quoteDecimals": 6,
          "marketIndex": 9,
          "bidsKey": "5a1giZnVemFSjwmobMasQtx1HVXPqQ7NHKqhke68qBic",
          "asksKey": "DNiuRDk9Ga3n1jHmLjSeQ9nCY2AAHda3hDyKwe9FLMrY",
          "eventsKey": "9tDknhQSVrxkr2hJVeUdopRy1wJwpiDH8FA5TYqj5ZFs"
        },
        {
          "name": "COPE-PERP",
          "publicKey": "Dd1gPt3Xt3rVPZLb6uSNk5YdCW77CSug22txtkKX4vuY",
          "baseSymbol": "COPE",
          "baseDecimals": 6,
          "quoteDecimals": 6,
          "marketIndex": 10,
          "bidsKey": "EhKQKT2qFqYP94GTRL6N5wQb8WAShueixVWCLJWM9JvY",
          "asksKey": "DdX6G63UWcMqbSFcPpK2mTVPJ9t7Gup4MvvTyJ1r7Qu8",
          "eventsKey": "GnU9zN9onSSftc99i8NyAmBQ7YK8UdTEys8DFNxBqFmj"
        },
        {
          "name": "DOGE-PERP",
          "publicKey": "BH14Ek9RofGGi923YRDRiWjk36eEUrgAq1GVRtJGNNZx",
          "baseSymbol": "DOGE",
          "baseDecimals": 6,
          "quoteDecimals": 6,
          "marketIndex": 11,
          "bidsKey": "Tovq9BmQuJtm6p8nSCNNsCpxivRYCcRwBZSd6MJ5PnT",
          "asksKey": "7DdecnJ2AQrEAKMTdJf8UFCgYUvjUjyeVqarXUJ6LF9d",
          "eventsKey": "5zP4G8oaHd7Z5Zof7KQEW616cM1LJW4fQNDo3uAr7NfN"
        },
        {
          "name": "FIDA-PERP",
          "publicKey": "CXfEzSUoEoJMqdygYgM81JeBHRd7JcjW75b2XXkSYR62",
          "baseSymbol": "FIDA",
          "baseDecimals": 6,
          "quoteDecimals": 6,
          "marketIndex": 12,
          "bidsKey": "CYkGW2e3E2DVVqU2XmRb95b22LZpACKw2d6L1xpxDFhK",
          "asksKey": "A43FUk13bp1LxWBJs5Gja5hSPmiMNYMJD1dKkrz3bKeb",
          "eventsKey": "CcJJ8BRMkyWYTgGhL7eNg6ceMuQXC3DXEdHMM3qYT1us"
        },
        {
          "name": "FTT-PERP",
          "publicKey": "Hfev3iGqsVyU3WK1eyvbTnLfsfooodDyfcZWSAzxGcej",
          "baseSymbol": "FTT",
          "baseDecimals": 6,
          "quoteDecimals": 6,
          "marketIndex": 13,
          "bidsKey": "8JbQN8NERYnwNm2SA2rwGqhEDv9ZbUvQ9EqDzTZhmiGN",
          "asksKey": "DHYJwvd27qV6viAc9187rTzYrTT2eiR4rddw1HDNrfex",
          "eventsKey": "GpRNhZyaXXzWzGBtWrzMDzMXYmUJtN8Q7TKn8a4f3cmQ"
        },
        {
          "name": "MEDIA-PERP",
          "publicKey": "BhYNwXQWNnmK5MjTokNKPgqLUfhKeHCoK9NqHVZr3s22",
          "baseSymbol": "MEDIA",
          "baseDecimals": 6,
          "quoteDecimals": 6,
          "marketIndex": 14,
          "bidsKey": "C6QJ4yXKTG2niSVzcYPGfZhEE4pekRQ9nH2dav9epRyD",
          "asksKey": "2jN43zCof7HeRLYYutyPJokVBh8e7NUir395CgkvQb4L",
          "eventsKey": "5o8yXWDjPRPRyzavaTFMmT4eR5k7bDJb3nNELkiSoK5s"
        },
        {
          "name": "MER-PERP",
          "publicKey": "4sLPu66XexpwF448pEGDi62vn5qAWsvpxmd3ePqPd4pF",
          "baseSymbol": "MER",
          "baseDecimals": 6,
          "quoteDecimals": 6,
          "marketIndex": 15,
          "bidsKey": "Cdvoy2GwfdMQVXAQweCsK5yu6rSGfKQrVxaw4ofpDoY8",
          "asksKey": "gCysVxp3srcnArDAXS6zcVWB8w8pY9um48xRTnxc5bq",
          "eventsKey": "HnPFbwHBRQyULYW9nFKpb4MQ5wh37zkEzEEiDDL7zKu"
        },
        {
          "name": "AAX-PERP",
          "publicKey": "58oohXHwthpsQh5FWc1Uu6H6Nqc5p6dXU2JiRHU6oFHC",
          "baseSymbol": "AAX",
          "baseDecimals": 6,
          "quoteDecimals": 6,
          "marketIndex": 16,
          "bidsKey": "4kaiYDBFmVetrErfsWUEb8Td3o3RUvSYAQtqayY9B2RN",
          "asksKey": "2SfQ8Wfvi49Ezo3AoPfK87c7aEUcXBwiVh5HkLPnoRQn",
          "eventsKey": "HzNjNQWmgCW8FmRr7Qx7AFKRJL6U26Pkf5gbg4st7C7c"
        },
        {
          "name": "BBX-PERP",
          "publicKey": "GWRcGrKHvjrMBdKRZpDnFWrsUzKzuQTWUsrkoTfdk7sB",
          "baseSymbol": "BBX",
          "baseDecimals": 6,
          "quoteDecimals": 6,
          "marketIndex": 17,
          "bidsKey": "HhmnqLmykvodXG1KuJkzHkUyuh93uUzawNB3hTFYsPbZ",
          "asksKey": "B6UcTwWXjPfTFBqKiyDyxoJLpbGqMpEgiVMh5tysoHfk",
          "eventsKey": "EBmDcGxnruKarmCn9Pn2sPdtT2k5yygsx2VPZx4u1F2t"
        },
        {
          "name": "CCX-PERP",
          "publicKey": "AetYznJJQc1b5QtEDaNxsPBf272qefEN9iwhTZG8Nv4f",
          "baseSymbol": "CCX",
          "baseDecimals": 6,
          "quoteDecimals": 6,
          "marketIndex": 18,
          "bidsKey": "9Gat5T77UJr6bEH1Lj9br3oNt7HhjB9qR4P2kmkTJ8Kn",
          "asksKey": "84CtWjZ7sMiRknDoqtQZh1VcUy72G5758C4jty3RXrMw",
          "eventsKey": "AVk81pWhc85oCtbz65LUfXL6GDNypwEUHo3sRbbNGReQ"
        },
        {
          "name": "DDX-PERP",
          "publicKey": "5iYXJ9V8CNYkFzbTi7bUaNunQw9sDnaWuhXJoFztvoDp",
          "baseSymbol": "DDX",
          "baseDecimals": 6,
          "quoteDecimals": 6,
          "marketIndex": 19,
          "bidsKey": "EEhkNbukeoNAz2GymocJkk1r16Keg925PhvMqS6vwMW6",
          "asksKey": "FzETCA5V8pXZ2EzKmzFCePaHvDMHaG5udJBAYeBQ48B4",
          "eventsKey": "3cF21C8DCSLkA6cU5EvMLg8L1BCaP6QumVzP3uG112oK"
        },
        {
          "name": "EEX-PERP",
          "publicKey": "DKeYAqpNhDe9T9MTF15tpXttwQ2qpMbpHVvfuc7sqqxu",
          "baseSymbol": "EEX",
          "baseDecimals": 6,
          "quoteDecimals": 6,
          "marketIndex": 20,
          "bidsKey": "XdPGYBtXxv3g8btY6CoR9LnDvCaem36vyruHUC7ENAs",
          "asksKey": "E8iorTE2LoHRTqgDHsX6WqU1Pp4jFYYsayi32b6xZtji",
          "eventsKey": "B3wcbpk5y38ULaEQ2P2ejFL4cGnqFkiTzM2sSsjEAkRK"
        },
        {
          "name": "FFX-PERP",
          "publicKey": "2q4rYXx64Xi2KQEG8NdpuaSBkTrdode1aBTa6DSe1aKZ",
          "baseSymbol": "FFX",
          "baseDecimals": 6,
          "quoteDecimals": 6,
          "marketIndex": 21,
          "bidsKey": "P1QjcmGEhVqU5xqTAnB7KkyUg9ejHqKd5YigACFVdzg",
          "asksKey": "F3KSLYPYEV1LJpbexfdcVMRpCqxRMBimeCHx9FctN37z",
          "eventsKey": "4MLPUqzCaPqBdCSLh2tpnZQ2R4F2CGZKT2q63GXcFs7i"
        },
        {
          "name": "GGX-PERP",
          "publicKey": "2382EvUn2WUMZhPH3qCyCk5gNVzM9GnNv53S8ZJfGDBN",
          "baseSymbol": "GGX",
          "baseDecimals": 6,
          "quoteDecimals": 6,
          "marketIndex": 22,
          "bidsKey": "auuJHGCNdR3ebXzGUugUbhBu4NMiT7zqXNq1Moxp1F6",
          "asksKey": "F6y2vtZPmAYV5o7X8Z9wyQKVoj7nvAX2kDuFgttWLCWn",
          "eventsKey": "AjbMMsax1pkAMWWkk4E2gK4oVYo4X5mQFhLFLjsjJya9"
        },
        {
          "name": "HHX-PERP",
          "publicKey": "3beCLdfbLuoRqDLuREegxM3Nwixp15wxyw2eepbmjg56",
          "baseSymbol": "HHX",
          "baseDecimals": 6,
          "quoteDecimals": 6,
          "marketIndex": 23,
          "bidsKey": "76foR52MUmDC2MRDoV58CfQjNvdsyCK1BXWU4sDmvocc",
          "asksKey": "2KsZBfDLQWbkG7gmY1DBRnYF3ecwrXnnESyhXzhXTb8j",
          "eventsKey": "5c8E117kyfprxKHCwj7hj8BHUJ2DwwG6iYw4uMeUNSV3"
        },
        {
          "name": "IIX-PERP",
          "publicKey": "3UHTUrsCPiySa3k3vfE9VLGVnpkDLExs4JUKzqqKaAj3",
          "baseSymbol": "IIX",
          "baseDecimals": 6,
          "quoteDecimals": 6,
          "marketIndex": 24,
          "bidsKey": "5Qwz9EwRvDUxLPRG8NMHa3n94fCyfLHXouw63Yof1Nin",
          "asksKey": "B1QH1nboFaFgcs5N1jGMxvKBPetRvkYP7MZuM5tdYFkW",
          "eventsKey": "Bmvs2ZZrdaoCYsKN1EjJHPSZyZXZt9xLCdSzWUxNVwE9"
        },
        {
          "name": "JJX-PERP",
          "publicKey": "8gzbL6kmb4rxQ5K2UPtVpHRkkaFqpdecN4fHTbuhtuZx",
          "baseSymbol": "JJX",
          "baseDecimals": 6,
          "quoteDecimals": 6,
          "marketIndex": 25,
          "bidsKey": "bJ55MYE74W7uyvKfnbqptcfxCTgSSjtjqFXFzHnxWEE",
          "asksKey": "DxQvTuC57zofS5Ed4pYyATsVBqkQDTR1YkgDSwPvpNH4",
          "eventsKey": "EveMfZ298SwtLMLwBcSQShskAic7wmZK6BBB8aayqVhC"
        },
        {
          "name": "KKX-PERP",
          "publicKey": "DhUXwQArmESF1Nm2FZjhbkxiqfD2NEnC3dn811Vxavux",
          "baseSymbol": "KKX",
          "baseDecimals": 6,
          "quoteDecimals": 6,
          "marketIndex": 26,
          "bidsKey": "FJshhscye7R4bhjrczH6xdcsTG2KDpmqoF9hgk82Nb68",
          "asksKey": "4mrWHRaj54A1qsmiCSr95JG69tEYL9KWBhPcaeSgYrXW",
          "eventsKey": "BtJaYtNcpHaiJuL8aqKm9xXeYG5etpoCnUqeFh6d56tk"
        },
        {
          "name": "LLX-PERP",
          "publicKey": "AN1kyZTscmC71hCaMTSyEtrwE98EpNu7Eht3ysrTBdZR",
          "baseSymbol": "LLX",
          "baseDecimals": 6,
          "quoteDecimals": 6,
          "marketIndex": 27,
          "bidsKey": "4dv7ezV9tWAeUffg1ouHXaCT54AksDCxuEeJHnpgfqE5",
          "asksKey": "7zKM7ygS8vU1QZ9q4ZMfZqCxLZwLtLaGMKuz6SDKoxNc",
          "eventsKey": "HcHoKCQAWWdmhXU7jqjfrwvB1Dimg12LdMSd3cjsMHdU"
        },
        {
          "name": "MMX-PERP",
          "publicKey": "CpeSWNEoBMGuZCjmbHScGtMdzko1DyErjT8EuaPqyMZE",
          "baseSymbol": "MMX",
          "baseDecimals": 6,
          "quoteDecimals": 6,
          "marketIndex": 28,
          "bidsKey": "9StrcgX9JDiwBJWzTGbXrDV8WTdZEnb2AeX8suRVmPGh",
          "asksKey": "FyjnhqkT5323GzDuFfJMeqUqcLSWbN9cp717oZ1nF1Xc",
          "eventsKey": "71WqPBwKZkLftYw8WcnydEdThj52LHErZgM5BqsB1fP8"
        },
        {
          "name": "NNX-PERP",
          "publicKey": "FkwjnE8M9fnvzgJ9jbL5rFZBXvzKKfyf749ywv4TYnvz",
          "baseSymbol": "NNX",
          "baseDecimals": 6,
          "quoteDecimals": 6,
          "marketIndex": 29,
          "bidsKey": "84KCF1nLKUco1HDbke7Dt66wHxpwb1xrup5yH2xahmW2",
          "asksKey": "GdeGJRnaqGRrAB1YAyqjentnBs8DRcocDqTWmpyxCH8U",
          "eventsKey": "FMHoDTrE9KdNaxgf6tKJTVaaXByeFs5rTC5ppFDHyZjL"
        },
        {
          "name": "OOX-PERP",
          "publicKey": "5JbcWZs52ttNwD9QF1frhsVSFeMUCN1jfZNRAoaAtuPT",
          "baseSymbol": "OOX",
          "baseDecimals": 6,
          "quoteDecimals": 6,
          "marketIndex": 30,
          "bidsKey": "BCVFRCqahV8hmgvqJEE2vbh5wpmxtMCAiz9JmKMZ3Nh8",
          "asksKey": "3vCpTMN5pk5SRJUGoi9vysY3WdamucwmS5ja9RFu8D9D",
          "eventsKey": "CAKfigDf8VbTwPJZ4jZuHVpxdoWYFUMZFAS88TbFJUAH"
        }
      ],
      "spotMarkets": [
        {
          "name": "MNGO/USDC",
          "publicKey": "Aph31hoXRjhk1QgCmRvs7WAWGdpRoaESMoqzjoFkL5mE",
          "baseSymbol": "MNGO",
          "baseDecimals": 6,
          "quoteDecimals": 6,
          "marketIndex": 0,
          "bidsKey": "8tgNAdQRdtiJzYbi7z3Q1FoFcxFmYxm4fvnAv4SUfM8e",
          "asksKey": "FGAJUWsfZUax14AL56mekc2mZoJtFaRxqWqH4PwKb1UL",
          "eventsKey": "CK9LPN8RGvAa3yZaEdMo2RRZrTF7ZTWb1ayY7u4je8DY"
        },
        {
          "name": "SOL/USDC",
          "publicKey": "uaajXobeb1hmTB6StRoa8Yqn6czjtWtFeVfZeJY6YFC",
          "baseSymbol": "SOL",
          "baseDecimals": 9,
          "quoteDecimals": 6,
          "marketIndex": 1,
          "bidsKey": "Ajo2GfCUErwAWRW9Km1f333hv61qwJoF54a62spjQugX",
          "asksKey": "7JFH89Hw5NpRSyVRSb931hvAzpYMNNgpfgVCWRWgkzuT",
          "eventsKey": "4EMXcMjCDSPpUygdQF93xM2kxQJoU3658GPr4pg4X6zc"
        },
        {
          "name": "SRM/USDC",
          "publicKey": "23tRuJ3zUvXYQEnTDAcWHPDfmYvrWanpM2sJnmhL53X5",
          "baseSymbol": "SRM",
          "baseDecimals": 6,
          "quoteDecimals": 6,
          "marketIndex": 2,
          "bidsKey": "Ghg9soNGpZQeU28uM9o2bsgnAjn9eib9FcGt8UTsFCck",
          "asksKey": "AqbpvqdR2Pr4C1nFgY26Xo5z6WnGXwPV5ACBPStyHjgQ",
          "eventsKey": "HopzAhNVt4TbeVq47t2ahHwVUsUTZagXkcZxcWYtzhAW"
        },
        {
          "name": "BTC/USDC",
          "publicKey": "9LBavtqDpEoX623j8z4sotHMDbv7PcTXUW3LQQtepKvR",
          "baseSymbol": "BTC",
          "baseDecimals": 6,
          "quoteDecimals": 6,
          "marketIndex": 3,
          "bidsKey": "AqJtf3kP1yazQiKggfHXaQ3wUkmGRASwf94mj6zSpUsm",
          "asksKey": "AtZ6BxVzQR1CTxyzm5aMcBpqvy89R1MM3UidjgPewhLJ",
          "eventsKey": "GzXjJp2LiarMnPh2xGzqUkZEo7gchgUP5bTshd6TuTVF"
        },
        {
          "name": "ETH/USDC",
          "publicKey": "2n81EqJgsTE5PoPX5H8adQ4EaVe5kXnFuxwdCAYfaExH",
          "baseSymbol": "ETH",
          "baseDecimals": 6,
          "quoteDecimals": 6,
          "marketIndex": 4,
          "bidsKey": "9qNtJWBev3Y1rgj7wmzBqDnkWaCFKi6ahVy38quBWhPJ",
          "asksKey": "8tKBs4qgvnn7ws5uCLkBGJp2A916fBwNQF5WTfRKewn",
          "eventsKey": "C9Lh2EurT1t9QgXKKFFY2jfEVHCyUxxfCvr34L8u1h9J"
        },
        {
          "name": "RAY/USDC",
          "publicKey": "3e7V65UdApsyCMLuALCoQwD9pKDCkozSUrsJx4XMJAnD",
          "baseSymbol": "RAY",
          "baseDecimals": 6,
          "quoteDecimals": 6,
          "marketIndex": 5,
          "bidsKey": "2WkjNRM3edGFr8LHE2JUdHRyaHAxKBfsaLgP3iQ21jF8",
          "asksKey": "J4y2EwM4HwtKgxzAEtSkesKMUED7L4mREExSo2fu3qjg",
          "eventsKey": "GAnmCYogy468QxNV22TMKvNP8qki9J8Dg2ZE4wyouGvW"
        },
        {
          "name": "UNI/USDC",
          "publicKey": "4e9bt9ySh9i6Fks2R3KsWTBgJcEDNX6zM4RXHCcWDF3N",
          "baseSymbol": "UNI",
          "baseDecimals": 6,
          "quoteDecimals": 6,
          "marketIndex": 6,
          "bidsKey": "9ZdrM7EUwTsYdN3fZAN7Nrvk1DtddCPazg4Ct21DNNre",
          "asksKey": "H31KS2CoK9FXugSWpxjv2zknU7WeDWD4owgiShPkdX31",
          "eventsKey": "2L2n928CrYa3uoTqPYDfPSfpBaD55uLa2dquLJh1Ee4J"
        },
        {
          "name": "AAVE/USDC",
          "publicKey": "BMigUjf6kDNtNDMCsBvPCwegbL45oLT7rtu1y36vAD1L",
          "baseSymbol": "AAVE",
          "baseDecimals": 6,
          "quoteDecimals": 6,
          "marketIndex": 7,
          "bidsKey": "4evEKb2hxuThEMcdyERJow8E55mdPu5Gngcc8zt5hoqg",
          "asksKey": "3eokNWZWvv666Lti8RNTNk6JbpY1g8P3u3pJeeXM5bCh",
          "eventsKey": "GhvX7McikTv3HkoM15xmji8y96YLDkXzXrcRFdQUBtXJ"
        },
        {
          "name": "SUSHI/USDC",
          "publicKey": "J9aow2hcq6YMJGw7fAprGitP68crYa36r7yJYe5huFv4",
          "baseSymbol": "SUSHI",
          "baseDecimals": 6,
          "quoteDecimals": 6,
          "marketIndex": 8,
          "bidsKey": "7DPYMzY6Yc3JuL2WSb4ZNYcsFDfZxTkbsoBWovBmReG7",
          "asksKey": "Guyo1ynPgX654aTZSjx74enygwSQZS8mKwqivcYpB1xi",
          "eventsKey": "9jebNJyjHD8doZmBQKUiVaWiWmNEWwvwLG8GSsVHnBkp"
        },
        {
          "name": "STEP/USDC",
          "publicKey": "8P4kZg2c8pAUC6yLv289fR83LJ2wze1ZT247Fw6MhEiC",
          "baseSymbol": "STEP",
          "baseDecimals": 6,
          "quoteDecimals": 6,
          "marketIndex": 9,
          "bidsKey": "ELX77vN1dUZcEwYc9EAmoaNiEFw233pmVbNXZ5suTHBz",
          "asksKey": "6weBk5uWrkp1DYKoC95T6sgd44UJbhnfTfxnMv2bPn6v",
          "eventsKey": "AZrszAhYF4XUYeMGuqFX742465fVnuZGdMC1HU5YbjWq"
        },
        {
          "name": "COPE/USDC",
          "publicKey": "Dzc5eZEGHoYEmrYDGWspWcHQw6FG67N6t8NiLhgsLRbi",
          "baseSymbol": "COPE",
          "baseDecimals": 6,
          "quoteDecimals": 6,
          "marketIndex": 10,
          "bidsKey": "CRTA8KQTuhYtJd2mzeH4scscWfYpXNmNnxT5Wbvtj1q4",
          "asksKey": "8s2sDLvmdoiictqo6wo6jMmtTK9EkdQmsNPwRTjkZ49c",
          "eventsKey": "8XkziYz4arsFGgTPn3Vby7MKCE83GGRVmbyVu73Hb4FM"
        },
        {
          "name": "DOGE/USDC",
          "publicKey": "CrMr521AhZE1FQ9dtBQZczd6SKMpthJMTeQ8WGGRooQ3",
          "baseSymbol": "DOGE",
          "baseDecimals": 6,
          "quoteDecimals": 6,
          "marketIndex": 11,
          "bidsKey": "BT4XXsWWQ73ZLSMKYj4P5HkTNFCYVsh2z7sKDSQ3x1pF",
          "asksKey": "776t4LBGnucpv3RaFc6acZTtEH5c63QZgWKiMq9dyxfo",
          "eventsKey": "3PeGLRf3224QmeWDTrzMrsARpFgtjKreok2DhAT1Ykzw"
        },
        {
          "name": "FIDA/USDC",
          "publicKey": "D3P93bKtRzzrJXtBwLcNrswJ3cei1qcrXM9jK6emWZJx",
          "baseSymbol": "FIDA",
          "baseDecimals": 6,
          "quoteDecimals": 6,
          "marketIndex": 12,
          "bidsKey": "9yZ6CtMsLrayhAnBwom9PKnnRkxgeqSCs6TjrFiGuL59",
          "asksKey": "3KSUUoaysKjusA5uAGvdRxoGGP95Csg1zEE9yoPJZizF",
          "eventsKey": "ESBR3Dz7gboZCjPF2B3T6HfyFCYhW5XhTNvzUq35HUfk"
        },
        {
          "name": "FTT/USDC",
          "publicKey": "CiN2BzCaThxLRDALeMq3GJGR24MQhdBWmHHjitW74oST",
          "baseSymbol": "FTT",
          "baseDecimals": 6,
          "quoteDecimals": 6,
          "marketIndex": 13,
          "bidsKey": "JCkuoUPnVAvXKySpcJVm8PDR1KUm45njKPuPg8w1ePo1",
          "asksKey": "GoUZsqQRMvkkNTJ4EgjzjUamWc9ayd3ztkjv5GeWoG4Q",
          "eventsKey": "Fh4JNfLpNRDDYnNBPUUHjQLYih6hFcP4wwMQNQz3tBiD"
        },
        {
          "name": "MEDIA/USDC",
          "publicKey": "t6Q9ADDNsaQspD4u111fkq8qBzgy1MWoyzX8mDKVbws",
          "baseSymbol": "MEDIA",
          "baseDecimals": 6,
          "quoteDecimals": 6,
          "marketIndex": 14,
          "bidsKey": "EQdUCPhYpiLSb6R7oJBzxNExe5LnaYzrVSRuEn6ozcsq",
          "asksKey": "A3viz8PCHgHp8RbW7HF4bBVvk4fEFkrr1MnBvBbYHndH",
          "eventsKey": "AoJYhnPQyvSPgcnnXsTQAYRBhjJSg8Dw1YBNvTC954wi"
        },
        {
          "name": "MER/USDC",
          "publicKey": "D9Rc98dPsmkfi9wv9yQLKXXu86MZut5jWZSYVCRu51ay",
          "baseSymbol": "MER",
          "baseDecimals": 6,
          "quoteDecimals": 6,
          "marketIndex": 15,
          "bidsKey": "GAtAcjHF9sXrkyBLDiLsTMDufbroxwNXkJSPQC1kDDE5",
          "asksKey": "C2qdvu1CTTVmtbZWMF9KNhHBZ3C92xb3g5BeBJcYabKi",
          "eventsKey": "C3NVpXopybj1MUvXwmmnELUUKkKi7KtBEjF8tGhTnUiv"
        },
        {
          "name": "AAX/USDC",
          "publicKey": "9wursY6Ekmephdczc6dmCmhQ9e7Lh7Xbz16fTP4h6KJt",
          "baseSymbol": "AAX",
          "baseDecimals": 6,
          "quoteDecimals": 6,
          "marketIndex": 16,
          "bidsKey": "He8Qu1KeN5k8hNGDbmzJyjR4wZDhJ9oHLxPFjYxQhLFj",
          "asksKey": "BvaWzabyLzdvW6i8SLh61rsV5qLd6FVNjS1KDpn5K2Aq",
          "eventsKey": "GthdjUBYySAp3NuzLommEd4P22hMJiML8G4iwU9CLR1V"
        },
        {
          "name": "BBX/USDC",
          "publicKey": "FWEHRHn4TLZTvqZSsN8gmpAHzVuDsNcADVieH7gsqy8D",
          "baseSymbol": "BBX",
          "baseDecimals": 6,
          "quoteDecimals": 6,
          "marketIndex": 17,
          "bidsKey": "65qd5uKKjEK36QGbw8rF6mNrPZ2oCTdzLBmMdwJB6e8i",
          "asksKey": "EdRinewyZGC4G5DDwJcT2eCkHNh8rCicDJ21ihHMzJPy",
          "eventsKey": "51Z95D3acYdRHKhhd9jRxTkbnbrj1UkGiyD9vJSJm5up"
        },
        {
          "name": "CCX/USDC",
          "publicKey": "HXxay4VBTXkgkpyresugRdfnnG7j6SzvbmiZvFHjcDhe",
          "baseSymbol": "CCX",
          "baseDecimals": 6,
          "quoteDecimals": 6,
          "marketIndex": 18,
          "bidsKey": "AhbRJmZxyJhG7qz3XXKAGaTAupmV4qWhbeJYjmpF5nmj",
          "asksKey": "BqWqZ9akWbEYL99WtvpZVjvNyB5rTMvhrsYopji6Gkcn",
          "eventsKey": "H2LHJDXmgb26J25F6g5HZsdf3c3yMKyFGQwMzHtX9ETz"
        },
        {
          "name": "DDX/USDC",
          "publicKey": "HfPxSpeBJ7tyFVDh2YNMcadX1LUGqcynXiz2cDMqzHCr",
          "baseSymbol": "DDX",
          "baseDecimals": 6,
          "quoteDecimals": 6,
          "marketIndex": 19,
          "bidsKey": "G37jyonjVnapiT5cpup8Lh5MTpBFCtQFRA9Vj2NtNcth",
          "asksKey": "3kHKvAKdnbDBQKQNKj6b49iRo9s3v5q7Uix75Rru5BHH",
          "eventsKey": "9UV79NA36EM11yByjVVcVe5Bitqb2U6FZxZ9Nmg6Mvz8"
        },
        {
          "name": "EEX/USDC",
          "publicKey": "6JXADoVE1nWjd2UkpJqU4PLZAj1urqvuZqnrw9dLKonq",
          "baseSymbol": "EEX",
          "baseDecimals": 6,
          "quoteDecimals": 6,
          "marketIndex": 20,
          "bidsKey": "BKadMsHAXf2b8doc6rh8LfQTjjMwcbYiZJkG5aSzJo5a",
          "asksKey": "2cy39XEdNKm6TtRmfntcLtAHYToCwuo8eQ4po5BQSSwn",
          "eventsKey": "GZo3s6TcR11o6Rs12XE4nxh9Snb7MaNgBQuipEbVyqr7"
        },
        {
          "name": "FFX/USDC",
          "publicKey": "AU4zXmTdwUgzLW5yWB8qtuPaVqnvLoUXKot6KVdbidPa",
          "baseSymbol": "FFX",
          "baseDecimals": 6,
          "quoteDecimals": 6,
          "marketIndex": 21,
          "bidsKey": "HLHftcscNLVt2TcWJHsGjPt7gkbQDhQKQULSAy8qeZii",
          "asksKey": "HB6QZUkw2wNNUEkvJajz3zmyxJA9ZrQpy3gsf3A8VmUx",
          "eventsKey": "D8cWA82i9EoXMmGPWJEtBYvJwYvTzxoAPKSJ2g3KC94u"
        },
        {
          "name": "GGX/USDC",
          "publicKey": "ETh2Qqrtp53F3BhbXteemWLsjkRiabEnwjoh8TyPLF72",
          "baseSymbol": "GGX",
          "baseDecimals": 6,
          "quoteDecimals": 6,
          "marketIndex": 22,
          "bidsKey": "7vSrqV6RWWwDx1sjPAYNSRZYE3fGHBcBMt4eBvLfno6B",
          "asksKey": "BpEhxroAgEAVauP1VyFv3XzkSHRxRwDFxSLnvrJrqD8b",
          "eventsKey": "H1Xmkzaj8SuyGQpPmvnAEjjGDb6uZUjzznFkyHPeUpNT"
        },
        {
          "name": "HHX/USDC",
          "publicKey": "BxQAZsUievWE6JyNVJcFsTLqLqahQF7LhM75qXf26Nr7",
          "baseSymbol": "HHX",
          "baseDecimals": 6,
          "quoteDecimals": 6,
          "marketIndex": 23,
          "bidsKey": "CZ9EcaihrMBa7GUcGSicMYVt63ka3DP3kmWjEuffzFPc",
          "asksKey": "689WKqtHXCKbsMeLEdAAv4PpJavmXuwemxxFYV2U8LhF",
          "eventsKey": "9ZqHtfMr3Na2xqVzZPm5HHWftVJiHjA3WaLCEeTGPRni"
        },
        {
          "name": "IIX/USDC",
          "publicKey": "EDJqNqTcojU65uLCMZHb1HjxPuWAAhMahsfGju2SBqsn",
          "baseSymbol": "IIX",
          "baseDecimals": 6,
          "quoteDecimals": 6,
          "marketIndex": 24,
          "bidsKey": "GQkcA5rKXrQcNSH71EYYQewmfUxMeACCvHmMXYFsSzeu",
          "asksKey": "2B3mJ7t5NeWVWbXyx8sqjayPNGLwBbPnViUvWk1rg2cn",
          "eventsKey": "FaZRbv19iVYh1WQzemz88jWzwphkBb6Gpnda7eMQ459S"
        },
        {
          "name": "JJX/USDC",
          "publicKey": "ugv31rcerPotv8iMXrWDyEjf5TokZWegzDoSK1xL8s9",
          "baseSymbol": "JJX",
          "baseDecimals": 6,
          "quoteDecimals": 6,
          "marketIndex": 25,
          "bidsKey": "F7UCznWNBELD1hsE6jKsmT8aFrL3t8RXGigoGxqzDixU",
          "asksKey": "FBuwhgdraXfVrtMPHXL1qnQwTxdQavs3mBexK7n98ZvE",
          "eventsKey": "JB85ijU2jqymXWFXWcbSZNd4ajZXjJ9b6WxegTs2TbiN"
        },
        {
          "name": "KKX/USDC",
          "publicKey": "C8GiLqrKW3KNfB6y72jSF7WPYCHWkpgbkX48vsPpzxsU",
          "baseSymbol": "KKX",
          "baseDecimals": 6,
          "quoteDecimals": 6,
          "marketIndex": 26,
          "bidsKey": "GNntBS8sHrwkq7QdRc9xRzAds94yoDtuESZB4t4gCeNz",
          "asksKey": "FC6dHFia436ZhcvDAB2WLaxStSjUwGiZCA4JKVytHUuE",
          "eventsKey": "5erMNVkQWzTcnToWKrnThTHer84hAyVyCiKaV8BZ1iuw"
        },
        {
          "name": "LLX/USDC",
          "publicKey": "4KoZwJizkVaZhAY2Ud9tt3yqUxZrJnEgPTe8dDtM399G",
          "baseSymbol": "LLX",
          "baseDecimals": 6,
          "quoteDecimals": 6,
          "marketIndex": 27,
          "bidsKey": "J6e24gcMhHzakjY4kGceVgFmPh7CHzKipry6A9QrEbSm",
          "asksKey": "HCffgLhuHUKXdSzUovuJaDcEJTkK6DZCvNuovn46weDL",
          "eventsKey": "81KsVf6Tz5irWM97ZxereLV1ZDGK6BHs9r9VrVHBvm3d"
        },
        {
          "name": "MMX/USDC",
          "publicKey": "937mGkTYcqGcHoD2UReiC2FJD4DU42rkJciQZ7tQz5H4",
          "baseSymbol": "MMX",
          "baseDecimals": 6,
          "quoteDecimals": 6,
          "marketIndex": 28,
          "bidsKey": "GcTgp4U2kPSevL7yc65DBd3DWtEdVu1bATvJyB9wzgNw",
          "asksKey": "7XBvMRfGRueMRdegPvmzcVEcS9CLDb8rVYMD76qwNj7S",
          "eventsKey": "HLaPxBL8yqeTjMQCqju4fDmzHb1tkxkKbFVNNajs6rNd"
        },
        {
          "name": "NNX/USDC",
          "publicKey": "4my2SByxetXARLxpkDG5iV88AVqqsJzUy88CzyjvKvp8",
          "baseSymbol": "NNX",
          "baseDecimals": 6,
          "quoteDecimals": 6,
          "marketIndex": 29,
          "bidsKey": "DEM5LgHP5UGSCRgwfEg7Q43JasqDYHbYTSYUMuz2ZURQ",
          "asksKey": "EXvnPNpjWmnLKNHvSir9fkY7ickzbnoak5xAHeCJKrgb",
          "eventsKey": "TphuGAytFADgqUpDVp9jNTh9jX85iPm1N9b23UrvWuE"
        },
        {
          "name": "OOX/USDC",
          "publicKey": "GhPwZExZ7uT72n5SdWNMxwddxQ8eG7tuEvX2iSUK4MEY",
          "baseSymbol": "OOX",
          "baseDecimals": 6,
          "quoteDecimals": 6,
          "marketIndex": 30,
          "bidsKey": "5NLB65Mtmq1urV8ejnzzEKK98dBn3dWVQSNHJFhLXiig",
          "asksKey": "7WfvdXwBs7Fk3meQhWauxTek8mfc2g6TLvmfJm3MQH6H",
          "eventsKey": "BFsA1VUzhtfuVzJ9NGC5Y7zSRxDfNKuSKUwJ342yEjXr"
        }
      ]
    },
    {
      "cluster": "devnet",
      "name": "mango_test_v3.8",
      "publicKey": "DutK2FvJgjufCwsZQPQn8NgfaaQcLVhhxPiEEzaTJL1H",
      "quoteSymbol": "USDC",
      "mangoProgramId": "32WeJ46tuY6QEkgydqzHYU5j85UT9m1cPJwFxPjuSVCt",
      "serumProgramId": "DESVgJVGajEgKGXhb6XmqDHGz3VjdgP7rEVESBgxmroY",
      "tokens": [
        {
          "symbol": "USDC",
          "mintKey": "8FRFC6MoGGkMFQwngccyu69VnYbzykGeez7ignHVAFSN",
          "decimals": 6,
          "rootKey": "3KSRcoYgNubMxM78JMi6z79Q8c7XjQWMod349opUKSdj",
          "nodeKeys": [
            "4s1zQytQrocYeJXmN8sjKEbASFAG5VHskCLkdi4ZWmqH"
          ]
        },
        {
          "symbol": "MNGO",
          "mintKey": "Bb9bsTQa1bGEtQ5KagGkvSHyuLqDWumFUcRqFusFNJWC",
          "decimals": 6,
          "rootKey": "6bkcYyPtwpfRp61sJYtnDK4WLFRsQr8yEkPre4QBVeTh",
          "nodeKeys": [
            "77UcxeNnAfVYSC3VxS1H6cUSFwBYaE4fGX5EvnBaKRtX"
          ]
        },
        {
          "symbol": "SOL",
          "mintKey": "So11111111111111111111111111111111111111112",
          "decimals": 9,
          "rootKey": "ByUMFqR2CCesgto55iwWDsAwHXxFSZifpgCQEb2B1VX1",
          "nodeKeys": [
            "AQH3qLppE2g28FoSCyFn6nZVr1Mx82duha1LLb6NZ825"
          ]
        },
        {
          "symbol": "SRM",
          "mintKey": "AvtB6w9xboLwA145E221vhof5TddhqsChYcx7Fy3xVMH",
          "decimals": 6,
          "rootKey": "Cgnc7S4YsJJZqaZJ8iaeaSCW2P4ibzJJU3uuWeScaTxD",
          "nodeKeys": [
            "6fGLCVP941YUszSwCrBB7uKyW62Hj4gjR6EHkF9KPzNn"
          ]
        },
        {
          "symbol": "BTC",
          "mintKey": "3UNBZ6o52WTWwjac2kPUb4FyodhU1vFkRJheu1Sh2TvU",
          "decimals": 6,
          "rootKey": "5oiZzDrXz9uudMC5w4hYja5df4HAK7wxhjuD7TSZdHvh",
          "nodeKeys": [
            "GHtHpd1fpnTunR2avYkdPGcNnh6C798qCqw2Jfi5J92o"
          ]
        },
        {
          "symbol": "ETH",
          "mintKey": "Cu84KB3tDL6SbFgToHMLYVDJJXdJjenNzSKikeAvzmkA",
          "decimals": 6,
          "rootKey": "8MEtzSVNyKGV9HYV81fWwgm5DwPd7o4r1o36Ya24itaW",
          "nodeKeys": [
            "2gy78ksDxvjGADhB2dn1g4bHWzmT5vyEjouE6vjzTFaA"
          ]
        },
        {
          "symbol": "RAY",
          "mintKey": "3YFQ7UYJ7sNGpXTKBxM3bYLVxKpzVudXAe4gLExh5b3n",
          "decimals": 6,
          "rootKey": "2dwTBDJXg9KNvxGCsvsNZqBNzMqVbFPDYFr8Qc6gd7HJ",
          "nodeKeys": [
            "HFNRZr6MoDw3fRhpc2GMGeK4Dts9G1MHzkRYcqp4j2Jh"
          ]
        },
        {
          "symbol": "UNI",
          "mintKey": "7vd84gXdjxRWjtwwkcxpzv1R8W9oCsADemNvRj3Cv5u2",
          "decimals": 6,
          "rootKey": "4a1EsSxZsUYn9dNE2SotLtnU8iRoXrczqkGCGJ3is7Dp",
          "nodeKeys": [
            "77KZH7Bmxwwyto7yWYMJsbje6Pa815ZR9fg8AEw8MFmx"
          ]
        },
        {
          "symbol": "AAVE",
          "mintKey": "3h7gNYC8aDJ5tGgDt6YKmvLJYT5LNcFb9yiVU1qirDWg",
          "decimals": 6,
          "rootKey": "ENXYBj4dPemF2RCLvGsoYuRd8udScQfyr5SU2aUG3iMe",
          "nodeKeys": [
            "BxysEsp2RPfC2CB5rjM1gSP1MnbipzxVJqX6HrRw5qHk"
          ]
        },
        {
          "symbol": "SUSHI",
          "mintKey": "Edi5KNs2LnonULNmoTQqSymJ7VuMC9amTjLN5RJ1YMcq",
          "decimals": 6,
          "rootKey": "EFhdD7VAEDETncZyqSqRy7RkKXTeX9cC1isMZGSj9Fin",
          "nodeKeys": [
            "CuLVxuDbuv4DUrwioCUBUVgveR2XRRb6wPiphw8cYXbr"
          ]
        },
        {
          "symbol": "STEP",
          "mintKey": "62haNTBB4C3gESJyzAvQVAadNxN9zzVt39x5ep5wmaak",
          "decimals": 6,
          "rootKey": "HJKbk164QqnThHBVcdP3JtWW5haiVsyBimLj9TNMwLSR",
          "nodeKeys": [
            "F21wmZJ3QWj3khtZtPtoZc9sXvrEt8zVz3j4GckrHUXb"
          ]
        },
        {
          "symbol": "COPE",
          "mintKey": "BxZBNjYtMgzSF57aiCwrBdLuEL5tSNcGrxQXj7Z7mZQW",
          "decimals": 6,
          "rootKey": "FVQqZAZqZayGSuNkyXsfVxg79Mh3yWLNXY5ZVHj1SJY7",
          "nodeKeys": [
            "8ADNkTUxBgAMypY6cJWpSRB2JcmQvknHaspzuNNF8sB"
          ]
        },
        {
          "symbol": "DOGE",
          "mintKey": "6yr1xJP6Nfu8Bxp4L8WJQrtLqBGZrQm5n41PFm4ZmEyk",
          "decimals": 6,
          "rootKey": "HKPNvH25p6qYoNLWnevo6sTyua9yeyfqFCsWeB7xTgTV",
          "nodeKeys": [
            "GgaHVWgKZUMEJYvZkuQZpUcve3X92oUAFwBhkjNjPnui"
          ]
        },
        {
          "symbol": "FIDA",
          "mintKey": "DRuM89e9xndaRJvjc41zcVWzEAjaytDWUHASydfEEHic",
          "decimals": 6,
          "rootKey": "iZG5wVUWGTaf3bLBbUeQHEN2yrBJsb1bmhAmVzMe36X",
          "nodeKeys": [
            "365E9QMAVjoLoK1MtZrdNvuiVnwdQa217xrMeddcv6DV"
          ]
        },
        {
          "symbol": "FTT",
          "mintKey": "Fxh4bpZnRCnpg2vcH11ttmSTDSEeC5qWbPRZNZWnRnqY",
          "decimals": 6,
          "rootKey": "DKP9qh5dWp9U7Pk8xtBrxwdJK2WudVQ5vGRends9af34",
          "nodeKeys": [
            "AwZAsvczTJQ2zvS2xYCdLQEZxdXgNUC6KwwWuwgy19BW"
          ]
        },
        {
          "symbol": "MEDIA",
          "mintKey": "CU4LrEQChVcis3fsMRciKTgNZSV5A3bh3ftF3Gqnbe78",
          "decimals": 6,
          "rootKey": "5TppAFNQQco8nEeL2dAgd57ccgVUBL5W3CLpNy8sYTwf",
          "nodeKeys": [
            "7rokTsdNJywmvneGDhGiU7qXCZbPf77MPDBpyEYZDWue"
          ]
        },
        {
          "symbol": "MER",
          "mintKey": "3QAVaXixBUtHwjponbZZgNVSRqB8YiTqY59pGSWDVS7X",
          "decimals": 6,
          "rootKey": "GUkrY1UfAhqn8JZZTmZh6Uq9yUkqk726t6nuQrui8cJw",
          "nodeKeys": [
            "4cABD6kYmk3NWpsBCkD1X9rMM1n1Fs3A2SHnKDmwqha2"
          ]
        }
      ],
      "oracles": [
        {
          "symbol": "MNGO",
          "publicKey": "FYsFYts5QNGxNYD1pcxzTMWFHrsDwXPVbY4szAtAuRWH"
        },
        {
          "symbol": "SOL",
          "publicKey": "59KfxrK8GMpwURkRwzhk7VFvV7av5MrjELNyWPZEQLJM"
        },
        {
          "symbol": "SRM",
          "publicKey": "AqAL9LB7qNv9zLaPKjTd5B2BLkXeHsXnQ3TKa6h3wgmS"
        },
        {
          "symbol": "BTC",
          "publicKey": "BTC2wSZzB4xrXBv68D6C53cFFwfGwnmozRmebVY7dvyi"
        },
        {
          "symbol": "ETH",
          "publicKey": "G7g6S4KwfMzszFKcf25YJAF1bgqWvL2Ejo2nQSzZ6TUZ"
        },
        {
          "symbol": "RAY",
          "publicKey": "APrMMNoXfpko8NKRJsyH4QNrAH6MszyAbbxvMAphmFT"
        },
        {
          "symbol": "UNI",
          "publicKey": "HWQ6mod3FGC5665Yq5qrDM3JZVvWggx5GNitqvhT3dd1"
        },
        {
          "symbol": "AAVE",
          "publicKey": "14tYrhoohJkxGvn2o9eRHVak8PhiSg6ep88S4Yg7SwvD"
        },
        {
          "symbol": "SUSHI",
          "publicKey": "Awec7665LQSQfio1uzTy5DcNTy1fU6SsViBgHAmzV7By"
        },
        {
          "symbol": "STEP",
          "publicKey": "DbFgZ7NzrYZrcsmCDWenJwyVccDGQu6s3kxRuBduSxy1"
        },
        {
          "symbol": "COPE",
          "publicKey": "8Rc9sFmhxJjoFdoSU6BtyB4CqxBh8sP64pBRXBoVMSHx"
        },
        {
          "symbol": "DOGE",
          "publicKey": "HU4qseTsacfcsbjN2EFyKPZBEvd2p3kCr6tnGKPCDAye"
        },
        {
          "symbol": "FIDA",
          "publicKey": "2YVbfZCS8GDEh4XYUhQideEpPsmYQKcmwMrBGEWXn8FJ"
        },
        {
          "symbol": "FTT",
          "publicKey": "9TVbDzfQdWtEBS7VeAJ2hs7dgxNWS2XTQZfeVAq38f4N"
        },
        {
          "symbol": "MEDIA",
          "publicKey": "9DWoZvWjxGofUPZWxbc7RHKfJhxyZmAzg218DV96yh9s"
        },
        {
          "symbol": "MER",
          "publicKey": "6YkGRJr77Y6cBH66trDYvrr8qyT79F4omHVfGED4D4iT"
        }
      ],
      "perpMarkets": [
        {
          "name": "MNGO-PERP",
          "publicKey": "Hph22UVMz2ddr6G4f2a3Vhd79ZNTTwC4X4ZHWKhJYQYM",
          "baseSymbol": "MNGO",
          "baseDecimals": 6,
          "quoteDecimals": 6,
          "marketIndex": 0,
          "bidsKey": "DgKkMDVPE51cLyY88nPbCzn3eWwWvcS2TT8dU5wQXBCk",
          "asksKey": "8jq93xaDUr7WAH6xbek4G8TNiXaJkth9ZpsceKbPwtnp",
          "eventsKey": "3bLzXHiL6buQLLy7A7LMi1V3A2WHiJSxWFvsx8cyrFfy"
        },
        {
          "name": "SOL-PERP",
          "publicKey": "5JAzNyBLaSY5zPKXi43pMYSrwHhjABAhJBtUGUQCKEb",
          "baseSymbol": "SOL",
          "baseDecimals": 9,
          "quoteDecimals": 6,
          "marketIndex": 1,
          "bidsKey": "565LiZEBt8nE1hSM173w8iLEtJ37gyWmkVJUohakkFNu",
          "asksKey": "5bqJpiuYDVQbF5cFboXR7K2wQ2nPzgLifuF7STwe48gE",
          "eventsKey": "5MePviZT6xProSZfXm5wRqEDKhho71bRd5HDw4YMvw2r"
        },
        {
          "name": "SRM-PERP",
          "publicKey": "EsxwmaGJmazJUCd52j1YHzvRMiqv1oP5Kv2v67GMrAJU",
          "baseSymbol": "SRM",
          "baseDecimals": 6,
          "quoteDecimals": 6,
          "marketIndex": 2,
          "bidsKey": "DEUmEdfbmJfpKwJ7Gy14BCuLQkHxkvwn3m3io1Fdg27c",
          "asksKey": "88YEHiFAF4m6724d2qtdTTz57aL1TrVQTsj1B29tmmYB",
          "eventsKey": "7Q5Xe2XzUF5wZDdS9vQL5x46YyFtAxTTndXw74NqAjoU"
        },
        {
          "name": "BTC-PERP",
          "publicKey": "5xGeGSkxh8KmrFZCGZfzsHWEbwyXECHygSuk6jdbvhbQ",
          "baseSymbol": "BTC",
          "baseDecimals": 6,
          "quoteDecimals": 6,
          "marketIndex": 3,
          "bidsKey": "18trYFFVbaJ8dC5XJmviNTBaHy2EVs7zZT21uY6pT2V",
          "asksKey": "CbcBYRsGtpsAavo1V4Q35WNafxNtPUVuyyxpp97dUG5A",
          "eventsKey": "GFvF763QG1BfP7mJYPKaABpPE9pGAy5pXaBenge2wRVG"
        },
        {
          "name": "ETH-PERP",
          "publicKey": "8xrxNaNuGdfiV7WuCyJa6TLW1S8GkAVVwkqC3oBiK1Tj",
          "baseSymbol": "ETH",
          "baseDecimals": 6,
          "quoteDecimals": 6,
          "marketIndex": 4,
          "bidsKey": "94BhDbUYwkLmP4NDGuGC4jPEuN3rRSz5PuKZEZEqLYhf",
          "asksKey": "DpioUQmvXQT7rT4nRkb5vUpjUFmt7drfxv6wineMT2Lb",
          "eventsKey": "Bd9zWsGJNRRrTgrp14rahkEQJE2fV5xik4y8J828QEYH"
        },
        {
          "name": "RAY-PERP",
          "publicKey": "EGFxvLiivuaJY38ZRRZubi6h6NNmEvxq9czRX2VsgnDp",
          "baseSymbol": "RAY",
          "baseDecimals": 6,
          "quoteDecimals": 6,
          "marketIndex": 5,
          "bidsKey": "52sUBZd6ypfMSpU7ijFQ3Z8cfjtD6erJcZGaTiEKjGg6",
          "asksKey": "9ZPZe6atAhdiH1x6zgZvfhobwbcSHUx1rVSmuAbXFo7Q",
          "eventsKey": "Abtn4EH2DAmvi7WTUcTGgw7Zt6itm22Vnad3BhVW2GVh"
        },
        {
          "name": "UNI-PERP",
          "publicKey": "BmMeocXVHkmcNUmmxq24aCeQPCneHHs9s4Cas5fWMgGL",
          "baseSymbol": "UNI",
          "baseDecimals": 6,
          "quoteDecimals": 6,
          "marketIndex": 6,
          "bidsKey": "6msvXpGAv457q7kdM72fLqtpiMAKQy6DCnstXHKoqccv",
          "asksKey": "3BUJnR1Jyu4gsjCvWsMCTVdLenNVcm42FXBJkWQKNUXv",
          "eventsKey": "EfbyCvCNd9qkGtM8X1Ri8xFRsFsnoEsbTNVCp1Hf4k6u"
        },
        {
          "name": "AAVE-PERP",
          "publicKey": "5HAgkgcNQh2Z2VVv71miSYECZevDsww42QBWnbrpFvRX",
          "baseSymbol": "AAVE",
          "baseDecimals": 6,
          "quoteDecimals": 6,
          "marketIndex": 7,
          "bidsKey": "coVXAVygeXXUzDeaPcKgjh7BguSRpVoWpos8bkmHPnS",
          "asksKey": "9LvTbDiQJmADvpGWyekYC34BaY2X2S6GiLfkoBNUL1Tb",
          "eventsKey": "F9KPAaNxBugWo6LHq3GmfAro94LZB7jStRcXEYqAf79H"
        },
        {
          "name": "SUSHI-PERP",
          "publicKey": "2fLyFtQKATnWN49wP52bAU5GdRGcztJabyfgRjWVkmTL",
          "baseSymbol": "SUSHI",
          "baseDecimals": 6,
          "quoteDecimals": 6,
          "marketIndex": 8,
          "bidsKey": "H4aThVmfzcmnL8G5V6ggAbo3Y5gFRvBLS6CoHCAeE3DW",
          "asksKey": "Gf13ogEReK7NMmuGVphrurQAaxo6o1fWxMKPy55iXLNk",
          "eventsKey": "3McMRxwiZEMGPKnc33Hfbgv6YLw77SJkHrzAzBoVYiRV"
        },
        {
          "name": "STEP-PERP",
          "publicKey": "9WEjVUshirbw8v7S2rAV6fhmTabxaDmuB3vacUFbeHhD",
          "baseSymbol": "STEP",
          "baseDecimals": 6,
          "quoteDecimals": 6,
          "marketIndex": 9,
          "bidsKey": "5EyNZJmBNP7N4yksEoLRsTf9VST87nwdBe2U25QFNoZe",
          "asksKey": "9zWDuvZyR147ka85ypjwNkEvYfmduye4ArjS6wxHKBj7",
          "eventsKey": "CRHdjJfq145ENWk2uLKmx4VFaCbg2zq3tYn1j6gTti5G"
        },
        {
          "name": "COPE-PERP",
          "publicKey": "6dHsgYdCibXNfBvgbTTaSn4LHfh59yAho5mmHA4gtXwa",
          "baseSymbol": "COPE",
          "baseDecimals": 6,
          "quoteDecimals": 6,
          "marketIndex": 10,
          "bidsKey": "C2GAdp2x1nx1f8D9bdG3nFAFkVBU4nEd2PbpkSkWycoW",
          "asksKey": "2sTwkorpYktrsPhbHu4ADwvoS4tgJNASy8W2oLFpd3HH",
          "eventsKey": "BGUCosTJ6GQavW5n81rsRzaN8MkRP3VneRiFaFGoh8uJ"
        },
        {
          "name": "DOGE-PERP",
          "publicKey": "8zkEjP62eyN1NKBdyXCekmeN6MQ4zTvUEuJBaThwB5xc",
          "baseSymbol": "DOGE",
          "baseDecimals": 6,
          "quoteDecimals": 6,
          "marketIndex": 11,
          "bidsKey": "GRtwUeX9XsPfoUABsX3ZDPmhTyTuh3RTnceZZ2nmUh3p",
          "asksKey": "2XE8FB8KmcU5Xa5G6K2iVPr8FcZ2WgrkuEJZuW56cpjn",
          "eventsKey": "ESUKtonRaQbDpAStK8bbmEDLyhg1SPYkdFAK1DsVC26R"
        },
        {
          "name": "FIDA-PERP",
          "publicKey": "7nYUp4KFDEV6ajwPayXmYZiJ7jdevqnc5H2gLPdCuAyj",
          "baseSymbol": "FIDA",
          "baseDecimals": 6,
          "quoteDecimals": 6,
          "marketIndex": 12,
          "bidsKey": "5W2vNRqEBdnvhXF3DpYYrWZZLCfbZhhAi9JkixjoogUb",
          "asksKey": "3ck4shyStiL5QjvbxjXfwZyqyXmS3n849jwgcGVXMhZK",
          "eventsKey": "4poyz6adACbi1CMor2WKLGqr9kEV2M5LvgheEKedqQie"
        },
        {
          "name": "FTT-PERP",
          "publicKey": "G1Zvdr39Hz1yoyMwZebP4qMH2b8ofukPQSwqPJbwYsNg",
          "baseSymbol": "FTT",
          "baseDecimals": 6,
          "quoteDecimals": 6,
          "marketIndex": 13,
          "bidsKey": "9LoFENgVa5vWui4AH64e3YjfS6BHcDXpB5vEG8QiSgN3",
          "asksKey": "D4avbYMFj8RTyUp984VfbsBarTheGZgFMwQzG8WswvmW",
          "eventsKey": "3wNBvqYvCudZMb7a69Dt7rdEyUVhUzA9r69Gu8vio9NY"
        },
        {
          "name": "MEDIA-PERP",
          "publicKey": "jMAbQ2J8ZToyVzTmrMWwB2oEVbtV7yyYnD5kzD2h7Xj",
          "baseSymbol": "MEDIA",
          "baseDecimals": 6,
          "quoteDecimals": 6,
          "marketIndex": 14,
          "bidsKey": "Gprv9uka37wz4zWXXZKbCECiRnSULzJBdiu6XdzUwQ92",
          "asksKey": "FgFNQAxEJyB9mHLnD1RvNPUzBWtQC7oLjYKx7WUMz1vt",
          "eventsKey": "8vkAeNKZWT9pRe9KJmgBz9qsC2N9BkBpacS6XWTqhNYx"
        },
        {
          "name": "MER-PERP",
          "publicKey": "EQqxGxu8xeU8YM6wzdduwR3JYrp8HtRiUh9NwZofzNLe",
          "baseSymbol": "MER",
          "baseDecimals": 6,
          "quoteDecimals": 6,
          "marketIndex": 15,
          "bidsKey": "J3mnCjZFXD26p6cViFNKiNgWUgtzdCdHzHncLzXdYEmi",
          "asksKey": "FS1NH6UzXusFw1g9hrvRorY8QAkzo592JX3yotetPRYC",
          "eventsKey": "4kFMMM5QYMPCr25L7UptCBmQt6B97aXwy9Um59C1LAre"
        }
      ],
      "spotMarkets": [
        {
          "name": "MNGO/USDC",
          "publicKey": "Aph31hoXRjhk1QgCmRvs7WAWGdpRoaESMoqzjoFkL5mE",
          "baseSymbol": "MNGO",
          "baseDecimals": 6,
          "quoteDecimals": 6,
          "marketIndex": 0,
          "bidsKey": "8tgNAdQRdtiJzYbi7z3Q1FoFcxFmYxm4fvnAv4SUfM8e",
          "asksKey": "FGAJUWsfZUax14AL56mekc2mZoJtFaRxqWqH4PwKb1UL",
          "eventsKey": "CK9LPN8RGvAa3yZaEdMo2RRZrTF7ZTWb1ayY7u4je8DY"
        },
        {
          "name": "SOL/USDC",
          "publicKey": "uaajXobeb1hmTB6StRoa8Yqn6czjtWtFeVfZeJY6YFC",
          "baseSymbol": "SOL",
          "baseDecimals": 9,
          "quoteDecimals": 6,
          "marketIndex": 1,
          "bidsKey": "Ajo2GfCUErwAWRW9Km1f333hv61qwJoF54a62spjQugX",
          "asksKey": "7JFH89Hw5NpRSyVRSb931hvAzpYMNNgpfgVCWRWgkzuT",
          "eventsKey": "4EMXcMjCDSPpUygdQF93xM2kxQJoU3658GPr4pg4X6zc"
        },
        {
          "name": "SRM/USDC",
          "publicKey": "23tRuJ3zUvXYQEnTDAcWHPDfmYvrWanpM2sJnmhL53X5",
          "baseSymbol": "SRM",
          "baseDecimals": 6,
          "quoteDecimals": 6,
          "marketIndex": 2,
          "bidsKey": "Ghg9soNGpZQeU28uM9o2bsgnAjn9eib9FcGt8UTsFCck",
          "asksKey": "AqbpvqdR2Pr4C1nFgY26Xo5z6WnGXwPV5ACBPStyHjgQ",
          "eventsKey": "HopzAhNVt4TbeVq47t2ahHwVUsUTZagXkcZxcWYtzhAW"
        },
        {
          "name": "BTC/USDC",
          "publicKey": "9LBavtqDpEoX623j8z4sotHMDbv7PcTXUW3LQQtepKvR",
          "baseSymbol": "BTC",
          "baseDecimals": 6,
          "quoteDecimals": 6,
          "marketIndex": 3,
          "bidsKey": "AqJtf3kP1yazQiKggfHXaQ3wUkmGRASwf94mj6zSpUsm",
          "asksKey": "AtZ6BxVzQR1CTxyzm5aMcBpqvy89R1MM3UidjgPewhLJ",
          "eventsKey": "GzXjJp2LiarMnPh2xGzqUkZEo7gchgUP5bTshd6TuTVF"
        },
        {
          "name": "ETH/USDC",
          "publicKey": "2n81EqJgsTE5PoPX5H8adQ4EaVe5kXnFuxwdCAYfaExH",
          "baseSymbol": "ETH",
          "baseDecimals": 6,
          "quoteDecimals": 6,
          "marketIndex": 4,
          "bidsKey": "9qNtJWBev3Y1rgj7wmzBqDnkWaCFKi6ahVy38quBWhPJ",
          "asksKey": "8tKBs4qgvnn7ws5uCLkBGJp2A916fBwNQF5WTfRKewn",
          "eventsKey": "C9Lh2EurT1t9QgXKKFFY2jfEVHCyUxxfCvr34L8u1h9J"
        },
        {
          "name": "RAY/USDC",
          "publicKey": "3e7V65UdApsyCMLuALCoQwD9pKDCkozSUrsJx4XMJAnD",
          "baseSymbol": "RAY",
          "baseDecimals": 6,
          "quoteDecimals": 6,
          "marketIndex": 5,
          "bidsKey": "2WkjNRM3edGFr8LHE2JUdHRyaHAxKBfsaLgP3iQ21jF8",
          "asksKey": "J4y2EwM4HwtKgxzAEtSkesKMUED7L4mREExSo2fu3qjg",
          "eventsKey": "GAnmCYogy468QxNV22TMKvNP8qki9J8Dg2ZE4wyouGvW"
        },
        {
          "name": "UNI/USDC",
          "publicKey": "4e9bt9ySh9i6Fks2R3KsWTBgJcEDNX6zM4RXHCcWDF3N",
          "baseSymbol": "UNI",
          "baseDecimals": 6,
          "quoteDecimals": 6,
          "marketIndex": 6,
          "bidsKey": "9ZdrM7EUwTsYdN3fZAN7Nrvk1DtddCPazg4Ct21DNNre",
          "asksKey": "H31KS2CoK9FXugSWpxjv2zknU7WeDWD4owgiShPkdX31",
          "eventsKey": "2L2n928CrYa3uoTqPYDfPSfpBaD55uLa2dquLJh1Ee4J"
        },
        {
          "name": "AAVE/USDC",
          "publicKey": "BMigUjf6kDNtNDMCsBvPCwegbL45oLT7rtu1y36vAD1L",
          "baseSymbol": "AAVE",
          "baseDecimals": 6,
          "quoteDecimals": 6,
          "marketIndex": 7,
          "bidsKey": "4evEKb2hxuThEMcdyERJow8E55mdPu5Gngcc8zt5hoqg",
          "asksKey": "3eokNWZWvv666Lti8RNTNk6JbpY1g8P3u3pJeeXM5bCh",
          "eventsKey": "GhvX7McikTv3HkoM15xmji8y96YLDkXzXrcRFdQUBtXJ"
        },
        {
          "name": "SUSHI/USDC",
          "publicKey": "J9aow2hcq6YMJGw7fAprGitP68crYa36r7yJYe5huFv4",
          "baseSymbol": "SUSHI",
          "baseDecimals": 6,
          "quoteDecimals": 6,
          "marketIndex": 8,
          "bidsKey": "7DPYMzY6Yc3JuL2WSb4ZNYcsFDfZxTkbsoBWovBmReG7",
          "asksKey": "Guyo1ynPgX654aTZSjx74enygwSQZS8mKwqivcYpB1xi",
          "eventsKey": "9jebNJyjHD8doZmBQKUiVaWiWmNEWwvwLG8GSsVHnBkp"
        },
        {
          "name": "STEP/USDC",
          "publicKey": "8P4kZg2c8pAUC6yLv289fR83LJ2wze1ZT247Fw6MhEiC",
          "baseSymbol": "STEP",
          "baseDecimals": 6,
          "quoteDecimals": 6,
          "marketIndex": 9,
          "bidsKey": "ELX77vN1dUZcEwYc9EAmoaNiEFw233pmVbNXZ5suTHBz",
          "asksKey": "6weBk5uWrkp1DYKoC95T6sgd44UJbhnfTfxnMv2bPn6v",
          "eventsKey": "AZrszAhYF4XUYeMGuqFX742465fVnuZGdMC1HU5YbjWq"
        },
        {
          "name": "COPE/USDC",
          "publicKey": "Dzc5eZEGHoYEmrYDGWspWcHQw6FG67N6t8NiLhgsLRbi",
          "baseSymbol": "COPE",
          "baseDecimals": 6,
          "quoteDecimals": 6,
          "marketIndex": 10,
          "bidsKey": "CRTA8KQTuhYtJd2mzeH4scscWfYpXNmNnxT5Wbvtj1q4",
          "asksKey": "8s2sDLvmdoiictqo6wo6jMmtTK9EkdQmsNPwRTjkZ49c",
          "eventsKey": "8XkziYz4arsFGgTPn3Vby7MKCE83GGRVmbyVu73Hb4FM"
        },
        {
          "name": "DOGE/USDC",
          "publicKey": "CrMr521AhZE1FQ9dtBQZczd6SKMpthJMTeQ8WGGRooQ3",
          "baseSymbol": "DOGE",
          "baseDecimals": 6,
          "quoteDecimals": 6,
          "marketIndex": 11,
          "bidsKey": "BT4XXsWWQ73ZLSMKYj4P5HkTNFCYVsh2z7sKDSQ3x1pF",
          "asksKey": "776t4LBGnucpv3RaFc6acZTtEH5c63QZgWKiMq9dyxfo",
          "eventsKey": "3PeGLRf3224QmeWDTrzMrsARpFgtjKreok2DhAT1Ykzw"
        },
        {
          "name": "FIDA/USDC",
          "publicKey": "D3P93bKtRzzrJXtBwLcNrswJ3cei1qcrXM9jK6emWZJx",
          "baseSymbol": "FIDA",
          "baseDecimals": 6,
          "quoteDecimals": 6,
          "marketIndex": 12,
          "bidsKey": "9yZ6CtMsLrayhAnBwom9PKnnRkxgeqSCs6TjrFiGuL59",
          "asksKey": "3KSUUoaysKjusA5uAGvdRxoGGP95Csg1zEE9yoPJZizF",
          "eventsKey": "ESBR3Dz7gboZCjPF2B3T6HfyFCYhW5XhTNvzUq35HUfk"
        },
        {
          "name": "FTT/USDC",
          "publicKey": "CiN2BzCaThxLRDALeMq3GJGR24MQhdBWmHHjitW74oST",
          "baseSymbol": "FTT",
          "baseDecimals": 6,
          "quoteDecimals": 6,
          "marketIndex": 13,
          "bidsKey": "JCkuoUPnVAvXKySpcJVm8PDR1KUm45njKPuPg8w1ePo1",
          "asksKey": "GoUZsqQRMvkkNTJ4EgjzjUamWc9ayd3ztkjv5GeWoG4Q",
          "eventsKey": "Fh4JNfLpNRDDYnNBPUUHjQLYih6hFcP4wwMQNQz3tBiD"
        },
        {
          "name": "MEDIA/USDC",
          "publicKey": "t6Q9ADDNsaQspD4u111fkq8qBzgy1MWoyzX8mDKVbws",
          "baseSymbol": "MEDIA",
          "baseDecimals": 6,
          "quoteDecimals": 6,
          "marketIndex": 14,
          "bidsKey": "EQdUCPhYpiLSb6R7oJBzxNExe5LnaYzrVSRuEn6ozcsq",
          "asksKey": "A3viz8PCHgHp8RbW7HF4bBVvk4fEFkrr1MnBvBbYHndH",
          "eventsKey": "AoJYhnPQyvSPgcnnXsTQAYRBhjJSg8Dw1YBNvTC954wi"
        },
        {
          "name": "MER/USDC",
          "publicKey": "D9Rc98dPsmkfi9wv9yQLKXXu86MZut5jWZSYVCRu51ay",
          "baseSymbol": "MER",
          "baseDecimals": 6,
          "quoteDecimals": 6,
          "marketIndex": 15,
          "bidsKey": "GAtAcjHF9sXrkyBLDiLsTMDufbroxwNXkJSPQC1kDDE5",
          "asksKey": "C2qdvu1CTTVmtbZWMF9KNhHBZ3C92xb3g5BeBJcYabKi",
          "eventsKey": "C3NVpXopybj1MUvXwmmnELUUKkKi7KtBEjF8tGhTnUiv"
        }
      ]
    }
  ]
}<|MERGE_RESOLUTION|>--- conflicted
+++ resolved
@@ -9,9 +9,6 @@
     {
       "cluster": "devnet",
       "name": "mango_test_v3.9",
-<<<<<<< HEAD
-      "publicKey": "QAhW4oqNoa3y15TCLnvV7v8QPokk8FbSuanh3rbsZri",
-=======
       "publicKey": "HfesaZBiD4ExJ7FLuttwSvZqSLGiWcv4MWyZJLyyWg3a",
       "quoteSymbol": "USDC",
       "mangoProgramId": "7TgHoQrdJkhMiJegHYtfsNwEmxTXuWB6oJBPnKgeMN6Y",
@@ -65,375 +62,1109 @@
       "cluster": "devnet",
       "name": "mango_test_v3.nightly",
       "publicKey": "EcGH4SKMcRCS1vdteTPWzaFY5Gv5nqZFLp1uo9isvP5M",
->>>>>>> 8bb29ac3
       "quoteSymbol": "USDC",
-      "mangoProgramId": "32WeJ46tuY6QEkgydqzHYU5j85UT9m1cPJwFxPjuSVCt",
+      "mangoProgramId": "EwG6vXKHmTPAS3K17CPu62AK3bdrrDJS3DibwUjv5ayT",
       "serumProgramId": "DESVgJVGajEgKGXhb6XmqDHGz3VjdgP7rEVESBgxmroY",
       "tokens": [
         {
           "symbol": "USDC",
           "mintKey": "8FRFC6MoGGkMFQwngccyu69VnYbzykGeez7ignHVAFSN",
           "decimals": 6,
-          "rootKey": "Eo9ru5b1kNVk7PkAkRpmuooTeDcHGDsjCRVnZX8FfJqJ",
-          "nodeKeys": [
-            "66k6kWvE3d4v5vNM3NFwWs49FLZ2uCTY7qoV6scS8pkG"
-          ]
-        },
-        {
-          "symbol": "BTC",
-          "mintKey": "3UNBZ6o52WTWwjac2kPUb4FyodhU1vFkRJheu1Sh2TvU",
-          "decimals": 6,
-          "rootKey": "8Ca1zU7A4bqwNj1ahxTRqmroMbt6yFK6GCFQUNBBffq3",
-          "nodeKeys": [
-            "3oAxViq2AeZpLguM6FFEL43Z3SFUtw8kierPraAMfz9t"
-          ]
-        },
-        {
-          "symbol": "ETH",
-          "mintKey": "Cu84KB3tDL6SbFgToHMLYVDJJXdJjenNzSKikeAvzmkA",
-          "decimals": 6,
-          "rootKey": "HgvSq5qCbh1vq3LRvPVHx7H3sy1L1jzonoEZndLni4X",
-          "nodeKeys": [
-            "7urbpbzf6NK4JuiDixTLQ4uhfrg1t6Ui96KxAbtuFyh8"
+          "rootKey": "FDTjEnf8STgGDTiCbJwaxYBE5yhi3eVjiiyWC1rdZf7E",
+          "nodeKeys": [
+            "6gE7KqYtRbUR1HEoy9puUxMy2mYEmHq4fthr6vr4JntJ"
+          ]
+        },
+        {
+          "symbol": "MNGO",
+          "mintKey": "Bb9bsTQa1bGEtQ5KagGkvSHyuLqDWumFUcRqFusFNJWC",
+          "decimals": 6,
+          "rootKey": "24Q7msv8cWXhf93yq2njJSMEmizVn41V62viFCwsGEkr",
+          "nodeKeys": [
+            "2VuYqJ2GAmzwywFgsq7ss7hcomhCCzkua9WWfvnnget1"
           ]
         },
         {
           "symbol": "SOL",
           "mintKey": "So11111111111111111111111111111111111111112",
           "decimals": 9,
-          "rootKey": "DpD1N6jsT9QuM8onDqaTDHcrnBNdRHZ6DgUpgYWLxDUq",
-          "nodeKeys": [
-            "Hy5CRmLJcXuastdQmvDgBRPUc7Ko22dXj3svCA7me1F6"
+          "rootKey": "kxRFzibYoZprCgdS18NP43JZ6c9ezw8mHcTGivxF2f4",
+          "nodeKeys": [
+            "Bppotiv5BeT9JdU3xNYRqkuTyKKM72HeF6LrF4ALRg94"
           ]
         },
         {
           "symbol": "SRM",
           "mintKey": "AvtB6w9xboLwA145E221vhof5TddhqsChYcx7Fy3xVMH",
           "decimals": 6,
-          "rootKey": "3aR5iydjAjKb3cEFsfusJ2nDibmPGPhyMPtxg8LgAK8g",
-          "nodeKeys": [
-            "7GgGR15uYumnN5KKz58rTkFPibYdUN72M6455wS5qHWM"
+          "rootKey": "7pBSHN95CDMeFzcn5K1nWyquvpFt9AqTJ4gyiLtz9j3h",
+          "nodeKeys": [
+            "FqEggby9YpqP6u1EU5Lqo4tK9KM2f2S4oG9vR1uErQ5e"
+          ]
+        },
+        {
+          "symbol": "BTC",
+          "mintKey": "3UNBZ6o52WTWwjac2kPUb4FyodhU1vFkRJheu1Sh2TvU",
+          "decimals": 6,
+          "rootKey": "4BQkwFtAZ2Joco1bubGuGKCtiunZdhVGy3VMMLiNEzyi",
+          "nodeKeys": [
+            "AoZF7T1DfN1jy7mtFUKLWwms9Mq1VhRrVYSVGmCZaRk4"
+          ]
+        },
+        {
+          "symbol": "ETH",
+          "mintKey": "Cu84KB3tDL6SbFgToHMLYVDJJXdJjenNzSKikeAvzmkA",
+          "decimals": 6,
+          "rootKey": "7yGjjNisn5BrNQggQnNQZo21yueqRAMitkWm5NHqjgT6",
+          "nodeKeys": [
+            "9rtoCfG6ja4Je3qCt9UoAhyAADcAxu2vWVz7c3DDWh9e"
           ]
         },
         {
           "symbol": "RAY",
           "mintKey": "3YFQ7UYJ7sNGpXTKBxM3bYLVxKpzVudXAe4gLExh5b3n",
           "decimals": 6,
-          "rootKey": "BnkkbZroXjwjV6t7AssRTCoCFz8tKQJ56FNWDLDigFVX",
-          "nodeKeys": [
-            "F1in6pmV5GSP4ShfQ4NpTGiUWxY6PXJWR8JbxJc9EmWN"
-          ]
-        },
-        {
-          "symbol": "MNGO",
-          "mintKey": "Bb9bsTQa1bGEtQ5KagGkvSHyuLqDWumFUcRqFusFNJWC",
-          "decimals": 6,
-          "rootKey": "Bw4N1seH2GqswxYjRedrPYHyBUX9NNP6d4cSqxWRLKZa",
-          "nodeKeys": [
-            "C1uv9uoWjHaJZf6qTfsMKVNyZoAJaF73DCexbrfvnsa6"
+          "rootKey": "3AUVNAg7Tin5zgcuGLtDpy8jaeWpSMXVyLbugGvZWeXR",
+          "nodeKeys": [
+            "H82uysJG6oQoxsci1LDWwCbtRFdcmfuHEAUSYTFEn7FS"
+          ]
+        },
+        {
+          "symbol": "UNI",
+          "mintKey": "7vd84gXdjxRWjtwwkcxpzv1R8W9oCsADemNvRj3Cv5u2",
+          "decimals": 6,
+          "rootKey": "3tvABmuNWMpPGo69r6atdD3ixWkKo81CGLdc76uTTTzi",
+          "nodeKeys": [
+            "5uzKjgiApfJwvntDmhYAkGwFDJR9nKGe8nwVLykyKRFo"
+          ]
+        },
+        {
+          "symbol": "AAVE",
+          "mintKey": "3h7gNYC8aDJ5tGgDt6YKmvLJYT5LNcFb9yiVU1qirDWg",
+          "decimals": 6,
+          "rootKey": "EasFw9w3PQbUQqPx5NHfBRcsho3nHdazg3DffxGqEdSx",
+          "nodeKeys": [
+            "AbUZoVdAJ68QS8vm1GhtZfEwJGZMpBqWk1nqB32SfZxX"
+          ]
+        },
+        {
+          "symbol": "SUSHI",
+          "mintKey": "Edi5KNs2LnonULNmoTQqSymJ7VuMC9amTjLN5RJ1YMcq",
+          "decimals": 6,
+          "rootKey": "HAibBXkgFbLnqJgkKZBEMQqYeLFRzSdcGwELM3xrztqo",
+          "nodeKeys": [
+            "37EYHopNVCQH97QvwBPxRWz1d68afjGobnxLTqkF2EaA"
+          ]
+        },
+        {
+          "symbol": "STEP",
+          "mintKey": "62haNTBB4C3gESJyzAvQVAadNxN9zzVt39x5ep5wmaak",
+          "decimals": 6,
+          "rootKey": "31UDMHnnZiTnSSMwtcXEp4yTniFeMripbLPxbUwnSwda",
+          "nodeKeys": [
+            "C2SQoXaQGQfUPbrTLQjnHV6FYqHppPbdDPu5U95a5jUq"
+          ]
+        },
+        {
+          "symbol": "COPE",
+          "mintKey": "BxZBNjYtMgzSF57aiCwrBdLuEL5tSNcGrxQXj7Z7mZQW",
+          "decimals": 6,
+          "rootKey": "77Rg1Wyk4YTiWVyYHK4wySYCtdJtuTXZnqeMFQwRL2xu",
+          "nodeKeys": [
+            "Ba67JWVQp9ne7gcMP5nrf4EPEbrdbuT5vHAxGtDWCTFR"
           ]
         },
         {
           "symbol": "DOGE",
           "mintKey": "6yr1xJP6Nfu8Bxp4L8WJQrtLqBGZrQm5n41PFm4ZmEyk",
           "decimals": 6,
-          "rootKey": "ETGkXB38wcSpFaB5coVqRtdjTWs6hCyebswVj6BQ2BUJ",
-          "nodeKeys": [
-            "JE7cSWw1z84Dj5gdYpwcKeL8uhtsUNLDQoLojcV3c86A"
-          ]
-        },
-        {
-          "symbol": "SUSHI",
-          "mintKey": "Edi5KNs2LnonULNmoTQqSymJ7VuMC9amTjLN5RJ1YMcq",
-          "decimals": 6,
-          "rootKey": "Fv9bySsT6bKmmrh6TX82KhQjfrg3v7Wsu9yx69tLHyaY",
-          "nodeKeys": [
-            "CJxdiv1Ueya8WBoEVWi7dbfsJSYwDTrnQU7ztXDXUkGu"
+          "rootKey": "GG4t2QfVTFfHBoJbRSEZCupsWnNoNk3iEYt2LvwQCZy2",
+          "nodeKeys": [
+            "4fhuXz1wjNbbVJo3L5m3yGtrjWXW5epuwKtMzV37LJ4z"
+          ]
+        },
+        {
+          "symbol": "FIDA",
+          "mintKey": "DRuM89e9xndaRJvjc41zcVWzEAjaytDWUHASydfEEHic",
+          "decimals": 6,
+          "rootKey": "Ji1EPCr8ZTkHi6kKYLaKtogFXbhsGGGLxA196tiRneg",
+          "nodeKeys": [
+            "DidAiTHvRpjNtRSxDK4YeYt1mKVt9EKiRpN34dJXP6ke"
           ]
         },
         {
           "symbol": "FTT",
           "mintKey": "Fxh4bpZnRCnpg2vcH11ttmSTDSEeC5qWbPRZNZWnRnqY",
           "decimals": 6,
-          "rootKey": "DX3ukV3WZJHRzSp21DmqAVjVAy938wok9WkKKUybLmgy",
-          "nodeKeys": [
-            "D3Sx2Dhshx9wkpfJCd1Q7PhPRQKETVYHzGRjV9eT5ZD9"
-          ]
-        },
-        {
-          "symbol": "USDT",
-          "mintKey": "7KBVenLz5WNH4PA5MdGkJNpDDyNKnBQTwnz1UqJv9GUm",
-          "decimals": 6,
-          "rootKey": "3D6Aovov3YAXX4TwNjJbbXEbzCFahNbY4tMhTxHATxCY",
-          "nodeKeys": [
-            "CFrHPQGvMPDKN3sy6X38pT3iRnPjBJj6Cag6AdrS2GsD"
+          "rootKey": "3CHQjmxxyrD2mpBmfKaJtW3TRKCMp2QTiQL5npXe2Vbr",
+          "nodeKeys": [
+            "7a4oBbeJkSQWTTfNzBNyPkh5CMWMsFHiqzmrm8rkQ3Qh"
+          ]
+        },
+        {
+          "symbol": "MEDIA",
+          "mintKey": "CU4LrEQChVcis3fsMRciKTgNZSV5A3bh3ftF3Gqnbe78",
+          "decimals": 6,
+          "rootKey": "sqbYudbcz4Y9UTTwbBhKFwPAzpYKJ9hKvz28iJLc5Lz",
+          "nodeKeys": [
+            "ECnoqeFZZgg7cmCvFLSLgox5x3stviin39tWQSY6qKXU"
+          ]
+        },
+        {
+          "symbol": "MER",
+          "mintKey": "3QAVaXixBUtHwjponbZZgNVSRqB8YiTqY59pGSWDVS7X",
+          "decimals": 6,
+          "rootKey": "GSrc9yRrUURUQuzbrWZKbwpcSkvUUxDTq5iVEEwAvWKK",
+          "nodeKeys": [
+            "3wR4cMYYaxc4rLPHXxGVKEkb7ix5uptky69aoAwrHJwx"
+          ]
+        },
+        {
+          "symbol": "AAX",
+          "mintKey": "HDY1CtDh4S5txV84yWfqrM6MuJ1rjCGa6RgV2aNkoq7T",
+          "decimals": 6,
+          "rootKey": "8SDVk1jZdpfuskV7SZr5ELgvsHtdCXz6SvUWGyTZsEaQ",
+          "nodeKeys": [
+            "BvgGXabtzZbqJmqzDE3KptvbrusaJEziQK1YSbje81X5"
+          ]
+        },
+        {
+          "symbol": "BBX",
+          "mintKey": "8S894Tytj7RY6gKcvHWvaR8cmrrbwwRQ3w5ufWKvGgBE",
+          "decimals": 6,
+          "rootKey": "Ag5W8BPYThWrrBEHaQLAq7aCJBNMYgcUDLQ3uvr9RZz",
+          "nodeKeys": [
+            "DEUejKqGZsq8y3Ty4bZDC7nxRo6XjAW9YJX1nPjNWWA1"
+          ]
+        },
+        {
+          "symbol": "CCX",
+          "mintKey": "C2a5sZB6ybhNVWmf3uwLhyszfD2NcndLcAaYTriASvWH",
+          "decimals": 6,
+          "rootKey": "Hp3rVQVhdjmc1HLSftUXU68da6WRnkk28kF9s3q6VGU2",
+          "nodeKeys": [
+            "9pBnVabtk5i6yhWwD1cQbYZyVjDyFRs3332AADA3ozV3"
+          ]
+        },
+        {
+          "symbol": "DDX",
+          "mintKey": "HqWwWZ6dxWWcMXdeYXAxnWYKB37fqEj2wxLwmuQsHwmP",
+          "decimals": 6,
+          "rootKey": "A6WS3nq3mKbFh2xmvJ3huPL8ToFLQEwcHTrXPtpYNYiZ",
+          "nodeKeys": [
+            "Er2MTSpkC3d5zxvQntMRjQv8MYr5QPfoihTz7c3H8UPt"
+          ]
+        },
+        {
+          "symbol": "EEX",
+          "mintKey": "jYmra5J9RCyEnb1D1ScSSLoXLW8j8GZxSFv8kToUUHB",
+          "decimals": 6,
+          "rootKey": "3qNWUXvKjygqXmoxPMGbS523jZNqEZgXV59UK7u6Rgvw",
+          "nodeKeys": [
+            "8Y18QYbXMoucEsSypUpf6GsrKxdy2NGYUgg9Bi5HQdRX"
+          ]
+        },
+        {
+          "symbol": "FFX",
+          "mintKey": "EsUAWWkLG2sE1RkBo74Ta4a7sjaj5JvM1y4Aj1tYXpx6",
+          "decimals": 6,
+          "rootKey": "3wFafBECd9FLHFW9XHcpjdgMWtjNNG45NgcJqt2ohYQ6",
+          "nodeKeys": [
+            "Cum5VM7xDPfq5vWgL9VDYccx8UdR9nLh1MG83CPtxL9f"
+          ]
+        },
+        {
+          "symbol": "GGX",
+          "mintKey": "6r1A4FQE58pxQubFTN3K8H5J8deNCwBwKReJFjWgV4fg",
+          "decimals": 6,
+          "rootKey": "mT5Tgur1f3j8bam5C94uimnaGknDPeaa9kCidXBnMvE",
+          "nodeKeys": [
+            "65JmsZYzxPZLCLgxytTtFCpH1NLCaMUGrJ895fxdpg7c"
+          ]
+        },
+        {
+          "symbol": "HHX",
+          "mintKey": "HNNjUMfUaLmh7yaTqxtz8rdaL2X789jLEqnVUDtqyEgx",
+          "decimals": 6,
+          "rootKey": "2zrvasTW6CfQsV3unnKSVBoEELs4Zmn3Lf3KPfzNF6ZK",
+          "nodeKeys": [
+            "WwzhoypLCy136cP53QDpbqjbDfhfWPBAyDjAvnMkmHb"
+          ]
+        },
+        {
+          "symbol": "IIX",
+          "mintKey": "BB4jPsmsZURcNkj7qANJcxADHH18aPEKK4J4kiubEWmx",
+          "decimals": 6,
+          "rootKey": "9BveX7qzJqHuyxdfVPWqFRSmTpVXu8PeHMsxyUu8A9ak",
+          "nodeKeys": [
+            "J3F8SM6BCCx27bh2VBYsUr4hKm15M45Fs25LHXA9wF2g"
+          ]
+        },
+        {
+          "symbol": "JJX",
+          "mintKey": "QCKeuUFC3kRhfpLR7HpyCUr5VEjJguuRhngioeaux8L",
+          "decimals": 6,
+          "rootKey": "2B4qNvrbt5WZ1iZuJxTdseegJyPJipGkvLppiUwCE5Ai",
+          "nodeKeys": [
+            "7Mjoczw8PsFoyDgG7qppbNhmJ6Zzvy7zWjY3taLzAnpR"
+          ]
+        },
+        {
+          "symbol": "KKX",
+          "mintKey": "5txPKV2L86yfqtR9WqmXLtaE2ZdoUuzpUNBmvsAExbu8",
+          "decimals": 6,
+          "rootKey": "EPpawd2Z9f7p8BSR1f4kp9okf12GaduAv5wp98MWerNd",
+          "nodeKeys": [
+            "GPASoaSzYG9u8QTmv8FVJaKFgCpZfD9CpbYK2EhhEPMR"
+          ]
+        },
+        {
+          "symbol": "LLX",
+          "mintKey": "FqEQxh7VLjPAYd5Y8ea2uwC6ut2tJ4fsim5Mwwb1DPh2",
+          "decimals": 6,
+          "rootKey": "3ZUYq8oBXNU8EvYjx5nqZzeGdJgjzhX2dVfkmdcPw1iG",
+          "nodeKeys": [
+            "Cbb8P3ft9ZyMjW2qTwyWD2E9f6j8t1Bs9hBqj3CNJ7va"
+          ]
+        },
+        {
+          "symbol": "MMX",
+          "mintKey": "ENWHT6aaCguz7FDw8v9FBfFAqS4saS4cR2gWje1vHrT9",
+          "decimals": 6,
+          "rootKey": "5jr9NQ9n9hHLb5yVtEUbMkHuENvHqHoMjxjEE7MThfZ8",
+          "nodeKeys": [
+            "7n1pHQAQPnR2THRNWr59UJNeAupLjGDBVNMHNMYnETGV"
+          ]
+        },
+        {
+          "symbol": "NNX",
+          "mintKey": "GunmC8Wr9s4AN6errMFQZicdpNUMVUEvAKyTYektXxGe",
+          "decimals": 6,
+          "rootKey": "BJK9UVTL4tACPpPNkuuPNjFi7xLXmvNC992LJpEHPhXS",
+          "nodeKeys": [
+            "dRP6urfMinP1uyVxyUQTNYhfVY66adUJBMCHStoCR89"
+          ]
+        },
+        {
+          "symbol": "OOX",
+          "mintKey": "6PTt8kHBncHTELnhJoKXAoU6e6fyETBNi7ojvggtJDK2",
+          "decimals": 6,
+          "rootKey": "3wjudWimeunWokNuBDjznPc74SJTtCpPnfSQAbnotgX4",
+          "nodeKeys": [
+            "kJK1R6jrMMkRR1oEnEapASN68iRYvGNJNfUbTZHYveL"
           ]
         }
       ],
       "oracles": [
         {
+          "symbol": "MNGO",
+          "publicKey": "CBXbJLNkHw1aBoSUSMcaVjDqgpFnmnFPgoBNQUsWt9hJ"
+        },
+        {
+          "symbol": "SOL",
+          "publicKey": "228pZ2pMfQtesJkhHfXZP8d9zYsBu8Lh1B42R1hmKEez"
+        },
+        {
+          "symbol": "SRM",
+          "publicKey": "GpLpvmBVSos2iL8vqt9hgrd4cUhdRxzpJtWzpfTWyWR2"
+        },
+        {
           "symbol": "BTC",
-          "publicKey": "HovQMDrbAgAYPCmHVSrezcSmkMtXSSUsLDFANExrZh2J"
+          "publicKey": "Pet16diR7NHNgJG1pzEf6w2eceXVn7zd6BN9px7t1E9"
         },
         {
           "symbol": "ETH",
-          "publicKey": "EdVCmQ9FSPcVe5YySXDPCRmc8aDQLKJ9xvYBMZPie1Vw"
-        },
-        {
-          "symbol": "SOL",
-          "publicKey": "J83w4HKfqxwcq3BEMMkPFSppX3gqekLyLJBexebFVkix"
-        },
-        {
-          "symbol": "SRM",
-          "publicKey": "992moaMQKs32GKZ9dxi8keyM2bUmbrwBZpK4p2K6X5Vs"
+          "publicKey": "FW9aYcuKx7BiNr3hEGNpsfkp5Sva9ancPf9YL68aQnw5"
         },
         {
           "symbol": "RAY",
-          "publicKey": "fDMECJdZ6wYN4U7qzmWXJPJjD2SC85p985rZ8D95YWg"
-        },
-        {
-          "symbol": "MNGO",
-          "publicKey": "4UUKUhQC2K32cZpQwms2Jqg3x3Y5emyE42eqev8UR1Pd"
+          "publicKey": "EfGxBb4YFWiiQWoUfJkVBc8rcWFYaN2MdN95vfBZXDGX"
+        },
+        {
+          "symbol": "UNI",
+          "publicKey": "FVj3sFRC9ZJXj9A2xxbMf95ciM6A6GtTyUWZueVLDeaN"
+        },
+        {
+          "symbol": "AAVE",
+          "publicKey": "DiFzjaSTEjfYL4nD35FxXCiDYMQqT8TXRdBYwtkDxhSX"
+        },
+        {
+          "symbol": "SUSHI",
+          "publicKey": "5WZmo5xcLvAe4wREguPVfyUWxLFhacgFPrUQ7UGGK6CC"
+        },
+        {
+          "symbol": "STEP",
+          "publicKey": "4wtpeD3JzD2wGkN7neYtppxZ8G5zZciqQtYhc5ad6MLC"
+        },
+        {
+          "symbol": "COPE",
+          "publicKey": "6qhbwo4Bj2Ry41eRkPjThPiZvsWo4MCTtYmmBrRm1ieg"
         },
         {
           "symbol": "DOGE",
-          "publicKey": "4L6YhY8VvUgmqG5MvJkUJATtzB2rFqdrJwQCmFLv4Jzy"
-        },
-        {
-          "symbol": "SUSHI",
-          "publicKey": "CuUWkaYzwW8R4mXr4m5Jypu9dWeAmCJbyb3za8mPHmbY"
+          "publicKey": "6focUhhSgvGYN9KYcvkhCWe9X6azKXVYeMdTt5WS2HUn"
+        },
+        {
+          "symbol": "FIDA",
+          "publicKey": "BhXJvKgqBhL3uJgk9dQtnee1aP1DNEynqLL9aKXTK52h"
         },
         {
           "symbol": "FTT",
-          "publicKey": "DUUtYuTNzeUkBtpeMQhBhCarqTCnhJTvZu9FiQow6m4V"
-        },
-        {
-          "symbol": "USDT",
-          "publicKey": "38xoQ4oeJCBrcVvca2cGk7iV1dAfrmTR1kmhSCJQ8Jto"
+          "publicKey": "D9LKcLD1QCiFvF2roq1oD7PEgXEZc4aqytS1wJt1ppGr"
+        },
+        {
+          "symbol": "MEDIA",
+          "publicKey": "FurnTRbnSMMCPn8Zig5kt2tWw8xoWNV3QyaTH48hTMNg"
+        },
+        {
+          "symbol": "MER",
+          "publicKey": "CSCBZoQ8eLSNBK3VMs32C1XToqvpCp7z6tPq9SYXNo1B"
+        },
+        {
+          "symbol": "AAX",
+          "publicKey": "6Gd7KEf4p4ias6dcfoHEs6Y1GSQn6JxAfXmUKKzKLv2s"
+        },
+        {
+          "symbol": "BBX",
+          "publicKey": "8RXRMm1t6skwuTAZeZhh3sBg9t3Aj6wTaYjJrfHJgY1v"
+        },
+        {
+          "symbol": "CCX",
+          "publicKey": "GfzpGrGj2nGRhg6rNgCqx8r8bo6C4mb6Ye6bRSfi9RN9"
+        },
+        {
+          "symbol": "DDX",
+          "publicKey": "CanVFwAyfv8vKoY7CjrRD5XxNoeTJ5aGHh5eWbfPzw8g"
+        },
+        {
+          "symbol": "EEX",
+          "publicKey": "742RfMmc1u9gdYfe79ZLqVS54YwGac5vjR6kK7jsVBUh"
+        },
+        {
+          "symbol": "FFX",
+          "publicKey": "8az8aMQYTG4onLsHdPGAjZXVYEjBGkxSTRCdpjySRnwz"
+        },
+        {
+          "symbol": "GGX",
+          "publicKey": "ATNt6MCB3dgyXC8LQd3QZSEAeVxHYmYyxuyDFBS5nfKD"
+        },
+        {
+          "symbol": "HHX",
+          "publicKey": "BmsjbtCdQ1f7wX2kAN4UzarB2ffYG4ebcaw9uvq9rUHc"
+        },
+        {
+          "symbol": "IIX",
+          "publicKey": "BzurJM7UFtzypEXkUXR55a6JPLDEE4AXG1YksVMtKzH2"
+        },
+        {
+          "symbol": "JJX",
+          "publicKey": "F4DvNLtifUH9CLCZYo56XNGwGvYhKDVeCxD8AS6WuN55"
+        },
+        {
+          "symbol": "KKX",
+          "publicKey": "9TtfDPiLj1ByLSPAsVZLEdcVSQecjboZYUdYRZbZxqWS"
+        },
+        {
+          "symbol": "LLX",
+          "publicKey": "3VwydLs2FcWbqY6UqVhhTwu1yEBuwE2VHyABvt1hb8H1"
+        },
+        {
+          "symbol": "MMX",
+          "publicKey": "4C99578FRdiXKmnGvDN7TVPzCfNWNHFj8CQxBicXJcQ5"
+        },
+        {
+          "symbol": "NNX",
+          "publicKey": "42jGgXqiNQZzD2MgWjSuBmEHFEfmpximT1frwZZU7QAk"
+        },
+        {
+          "symbol": "OOX",
+          "publicKey": "4oEHmdtXkkxaGaeABX56oFP3Yb6LTmooz6QPKWJ7fQFz"
         }
       ],
       "perpMarkets": [
         {
-          "name": "BTC-PERP",
-          "publicKey": "7nGU7vkKzXaPyBRTFLMYmGTZtkoK8eCh3yB1jr3rsKZb",
-          "baseSymbol": "BTC",
+          "name": "MNGO-PERP",
+          "publicKey": "A9RRKDpJ617o2MRjYXQb8HejfXnJCDpCkBNkzGZGUn3j",
+          "baseSymbol": "MNGO",
           "baseDecimals": 6,
           "quoteDecimals": 6,
           "marketIndex": 0,
-          "bidsKey": "957ztkKjbSvK6dxA254kF31HCRonT1PCG1jCHrjh3bDy",
-          "asksKey": "B9nvvUmKp4auzyuUGeAYnsgkgcUseQf9SwP8uGTscihA",
-          "eventsKey": "31pPhSibukFwwmfteFWzPfEha6fyaeXrtCt1f2KwQcVp"
-        },
-        {
-          "name": "ETH-PERP",
-          "publicKey": "AY5MgvNvq5tvE2FZkpAiodu3Po6t4HJ8rTGnnHTfiQDA",
-          "baseSymbol": "ETH",
-          "baseDecimals": 6,
-          "quoteDecimals": 6,
-          "marketIndex": 1,
-          "bidsKey": "Gbo2a8N8g5o8yfqspyTeioX3zkBWuLXCGinFy7WuCRwv",
-          "asksKey": "D8MRGptkzxa6CUsmP9xxPipVurcFxTdeWkytAGs1cC6a",
-          "eventsKey": "9N3rkNmsKgREC6GrM1csC2iTn8dAtoXtCacFrsFx6me3"
+          "bidsKey": "Gx4smdkr9gD1z9m7xbSN2hP7mfLbfr44rhrBafVC16kW",
+          "asksKey": "65JioQV3Dt3fMNWp6ZWtoFhyVHiC8XJPuh8Qo2f9aiJ3",
+          "eventsKey": "5VYa71LGXVkJdgqkrGV5TECoEFQ6ZJdPC61NES2ubCsr"
         },
         {
           "name": "SOL-PERP",
-          "publicKey": "2cZjK8xqgwdZCyWwb6h6dbr5o6RsHVbgeWfa5UvDtXcA",
+          "publicKey": "1qYLyPWorNrV7C1Z4Eas6Gn7EYSkJ7eutAzzXPX4dqt",
           "baseSymbol": "SOL",
           "baseDecimals": 9,
           "quoteDecimals": 6,
+          "marketIndex": 1,
+          "bidsKey": "4NHzRzbGWR1QALv87UodhU8PxzpMkwfiAe1zh4DGtsk9",
+          "asksKey": "6gi3YfK9Wpx2F3EZtY7qbmcP5ojgvZZXgjSWS7c5FLKy",
+          "eventsKey": "CMV9V2PbriciDcZmaqNFqAgsYSAJBpDF55v7prkikiBU"
+        },
+        {
+          "name": "SRM-PERP",
+          "publicKey": "7tKZRqCfZT4DBkc7EJKq8j4bVq2UdEHpKF8vTWbHzZDn",
+          "baseSymbol": "SRM",
+          "baseDecimals": 6,
+          "quoteDecimals": 6,
           "marketIndex": 2,
-          "bidsKey": "2PcXeWWtTWNfPnT5YtNrQ1w78jYjNxXxWMPF1hAqreqa",
-          "asksKey": "6p7TP69TVBu367dLK86aPwCena38BADGcrUxQL7BuoKm",
-          "eventsKey": "FNNRKLC9rLaPGQXekbNzTFe7T4R35S1VvPiQ4v2C8m8w"
-        },
-        {
-          "name": "SRM-PERP",
-          "publicKey": "25kejEyGiq2A2bpgxLe2sNE6pGGbHfR4sbstiaeb6LnL",
-          "baseSymbol": "SRM",
+          "bidsKey": "4Jm3dv9iQGui6MDcRDK98CZAVPTTqhxwZfLBL4SmLykF",
+          "asksKey": "E6A96AbxjUNhBAJxxuwpQ8RzV3VTxSj6mqo6UyvFkigx",
+          "eventsKey": "ELbc22D38LxkQb92zgKFgGvmoj4DjVCXdhao6GEyqqpB"
+        },
+        {
+          "name": "BTC-PERP",
+          "publicKey": "6P5JQ8jTmK5MCrTH58dvkgdLdcw51LxWJ11NTofhUA8t",
+          "baseSymbol": "BTC",
           "baseDecimals": 6,
           "quoteDecimals": 6,
           "marketIndex": 3,
-          "bidsKey": "D15fV8D9b1dXLEmcExdM39gqKznx4WmTnEG9ve1vWCYW",
-          "asksKey": "CdjDf9WFVLwDumbWTCfPyGi2GDa6gB6Z6Hv4g1Fm1dd3",
-          "eventsKey": "m2EWYFcGGrkG7wx82yBs4K3KKmWveAFscZuKD5qVAUp"
+          "bidsKey": "HJxJ9SHma1HA2rUuSkpF8TiGwXdLsLKLHWmZrmsTmKi2",
+          "asksKey": "84YyATaFoV9JACs3VmWLBMMCpWP5JdzVp2cki35vjxEg",
+          "eventsKey": "AQtfd4w5HaGL8R1Y1RSCcqpx1TPHHEannna3TVMYcrRP"
+        },
+        {
+          "name": "ETH-PERP",
+          "publicKey": "K3y39zvaWQ3Aq91f9fwktFTpnLnvroUpiKvjNRQuz5G",
+          "baseSymbol": "ETH",
+          "baseDecimals": 6,
+          "quoteDecimals": 6,
+          "marketIndex": 4,
+          "bidsKey": "EP8UWxWbN7zLhWRR5g1Ec9o7rJUPKJTzF6AarLQ6SKRj",
+          "asksKey": "BTEWEfGRZL7S57VTRdo2dzbhpNDragepUdf1cAxJHWKQ",
+          "eventsKey": "AJVVCKraDc12e4MzGH7kou4NwCi6YSnchYK4VR315YkP"
         },
         {
           "name": "RAY-PERP",
-          "publicKey": "EjF6JG9DWT419JWaD5dYNom6GvTBfMqSWpKKJL4LhVE9",
+          "publicKey": "5i1wdHoFXVHQSTXJWipSxoDZCcTdhuwvRj3Y4EYswbS5",
           "baseSymbol": "RAY",
           "baseDecimals": 6,
           "quoteDecimals": 6,
-          "marketIndex": 4,
-          "bidsKey": "4rtp5XxTb9yYCe2Jr5ErpfhZu5h4bJYtchLjJBJZik13",
-          "asksKey": "CwRNqxJsu58ePDw5VgD9DnFnwXqtLAsnWu99Sokjce1P",
-          "eventsKey": "6WAyX3sDQc1P7P85Tta432RP4aY6PmCbwgVXHvbZ79tY"
-        },
-        {
-          "name": "MNGO-PERP",
-          "publicKey": "4smrhf7MCNAMMoojAprVvndjXz45JreACqPzcuiKvSo7",
-          "baseSymbol": "MNGO",
-          "baseDecimals": 6,
-          "quoteDecimals": 6,
           "marketIndex": 5,
-          "bidsKey": "Fq1C4ynkhnAmZC5UK8oojosMDDuVfNq88dKq4NtDaD4T",
-          "asksKey": "J2gS6tKDHMwzSPCxCA62RZ7RJQCnCgfrJiJgW5Gr9FD",
-          "eventsKey": "HxEEyckwQSWfTZDDYVLPz7jDiHhJnuximCivLJz84TfJ"
+          "bidsKey": "APW5ERcLb9L2NfGGf6ZkuSD3PNAuEkJff9VmYNWrzskz",
+          "asksKey": "KSLdQPDGenHNj9cGPd8hARNwcDoEfPTNJPkqB4UNbYg",
+          "eventsKey": "DfLrRkrun3yUFcaS3d2cHiv1EsGRQ9jxXXgGQkmHEfH9"
+        },
+        {
+          "name": "UNI-PERP",
+          "publicKey": "CAK6TtrucJsks99s7UJmahFgmKjg6fSsmRa2NKWoUvU2",
+          "baseSymbol": "UNI",
+          "baseDecimals": 6,
+          "quoteDecimals": 6,
+          "marketIndex": 6,
+          "bidsKey": "H7uoMWPwuL8ZeKpjWmb7kZD3giWAHGvwrEbqQ8DJKB6N",
+          "asksKey": "2j1Tcp41k5VgsYmCrefbkva7TR4Bkjao7YG5F3DsvEfE",
+          "eventsKey": "E8ccdkHwfZPQdoyN6XfoDyAhbqWYf2y8eACBayxUZKQr"
+        },
+        {
+          "name": "AAVE-PERP",
+          "publicKey": "HTUtbTTdv4wy7G2uBgkQZGNXNEgBALUPHnoYxSWN24xz",
+          "baseSymbol": "AAVE",
+          "baseDecimals": 6,
+          "quoteDecimals": 6,
+          "marketIndex": 7,
+          "bidsKey": "EKkD8jLos9NrWVp8cVD7yeCxtPCsqM69U1HkcHoAsoYp",
+          "asksKey": "HAw3SCNzgTUyUw8it6WF6VoHjXDkX99S4eoo7LGauHY5",
+          "eventsKey": "2jBc6cbBrpbdUtNydSjz6h5pnR1tKk52X9S68gGwkxBw"
+        },
+        {
+          "name": "SUSHI-PERP",
+          "publicKey": "9uDCkAYKurmUSyfzdEp86g8DadCYb7wwT5Na3mjzyCwf",
+          "baseSymbol": "SUSHI",
+          "baseDecimals": 6,
+          "quoteDecimals": 6,
+          "marketIndex": 8,
+          "bidsKey": "J5Z3Nds9JAJj1fhQtSjJDb9yK4Ya4T2gwyNHf2eXGDih",
+          "asksKey": "5ChPxQWF21aShCDzjWoGBWpV6s8Lq43GFqtSmK9LxWD1",
+          "eventsKey": "8iZQBLYNJ7ZSDAEZtdNsMARJw4jb2PnCY4mvpdZdCyqh"
+        },
+        {
+          "name": "STEP-PERP",
+          "publicKey": "8G8dbwDD7ScRFeEh9mBRnfyftL83Q77CS54c4vFmu8MD",
+          "baseSymbol": "STEP",
+          "baseDecimals": 6,
+          "quoteDecimals": 6,
+          "marketIndex": 9,
+          "bidsKey": "9GLUYqXF6yciXkgf9XgvwZZciEvbBQgaEHbyJgq2Bhaw",
+          "asksKey": "3MYiEkyfr8uDZ2aqeB51UpQ6n9Vhi24AyLypiGsasYzV",
+          "eventsKey": "Ccv8kD2chT4dWKzDAbBgrQmZd2Xr4NxUxjAkKcEkwfJH"
+        },
+        {
+          "name": "COPE-PERP",
+          "publicKey": "9DpkLA83hF4jECWxdD7n47SNmPzGe6BQctrSxCp3CGmi",
+          "baseSymbol": "COPE",
+          "baseDecimals": 6,
+          "quoteDecimals": 6,
+          "marketIndex": 10,
+          "bidsKey": "43AXSbdfpX6EpBbDhVx3TNERXFJW5Sgv1xFvSfAK9Jdr",
+          "asksKey": "4zKjM5QXL3SQixeLMu98QQxmDcA6gHhPjQtF4pBhpTbP",
+          "eventsKey": "GwGkQzzBJrg8tnfDhCvpEwjMjnf45HNncBTosasWAek1"
         },
         {
           "name": "DOGE-PERP",
-          "publicKey": "2JtRtsAKg6juCFix7au1xKGvsEpwF8uAJbJPfFkzY6vx",
+          "publicKey": "998uQY4Bs4faEFjGbF2MUDX7ADesEKZEg5jvxg8ypMtj",
           "baseSymbol": "DOGE",
           "baseDecimals": 6,
           "quoteDecimals": 6,
-          "marketIndex": 6,
-          "bidsKey": "puzX9mqQqRcK9yuhsA7EWq8CKaAcHxt3749UaDixh4L",
-          "asksKey": "2v4oedJdmc2cqh49xNyCw5J3jAcJLiiwUkMaZc6LS6Ds",
-          "eventsKey": "pUKeJJuNJpH6XV4sJsyYYQZ962EjZKLiKisQzrdvDPG"
-        },
-        {
-          "name": "SUSHI-PERP",
-          "publicKey": "Ed2c6sBDG6uotywDfJcqjj463rjy1iPyaXtLEgVpGPtZ",
-          "baseSymbol": "SUSHI",
-          "baseDecimals": 6,
-          "quoteDecimals": 6,
-          "marketIndex": 7,
-          "bidsKey": "8t5hk7taXwPnknHpR9nEP8TDZaECe8Zd3jUzVQa6tmvL",
-          "asksKey": "Hizee62iTkCC3bGgmPFtxMNUd6hwftEa2EDUU24JBbXw",
-          "eventsKey": "F97dQMcuiPPVZj3dJbe4CdzuSVQV3dCnZRN6mW2XpYnN"
+          "marketIndex": 11,
+          "bidsKey": "AtooFEEG2cKcD2gCLBMX3EEgnuijM7JGiz7P6u2gn7Nc",
+          "asksKey": "G7Wuz9cwtZo5EwX8zyqPqJnqVPDKX25spUrUKNktRPqT",
+          "eventsKey": "6zEpJYGPXp3WKWDAUHZTwfo7pRxx4iXP8tT1YuqcGZep"
+        },
+        {
+          "name": "FIDA-PERP",
+          "publicKey": "FqAYdw5X8zp9atKqzBpx3qAmu1ZgLUmZJuT1ZgN4iad9",
+          "baseSymbol": "FIDA",
+          "baseDecimals": 6,
+          "quoteDecimals": 6,
+          "marketIndex": 12,
+          "bidsKey": "DaiZLzqeotFKUYLXsVx8iKe1dnfdWs7nq4GcfRrGSkbk",
+          "asksKey": "4biHWooAbMh5tDmZ4e8esFBmzLPCqNKYd9KTt1Zqrtok",
+          "eventsKey": "EcwArhRx7yrceAAzpFvsdVEADTEcowVbKpW3oJfY1nN1"
         },
         {
           "name": "FTT-PERP",
-          "publicKey": "FtyXxu32X3McXDNPwu7EwRfzrhVJrMMXF1U5S2kBwhpm",
+          "publicKey": "JDp62qTZp4tNFtAHCWStqTpU3kq871ryTfCQCUsLE4f6",
           "baseSymbol": "FTT",
           "baseDecimals": 6,
           "quoteDecimals": 6,
-          "marketIndex": 8,
-          "bidsKey": "bNXEbDmqkBLw9NmZRpR8XBhPqJc539kE6ijtik39n2A",
-          "asksKey": "9YCiHvxHP35gEbKmcC1Nn6NeFrVQfyjsSpsKXtT53YSQ",
-          "eventsKey": "5EXhwKFLQVndjJmcbqdd6SZznzyJziZEYCAdhbnRhLX8"
-        },
-        {
-          "name": "USDT-PERP",
-          "publicKey": "9Zi6bEUj5J8jCxPMXm64Wv6mieeKC6Js5Rhe6J8t4fwX",
-          "baseSymbol": "USDT",
-          "baseDecimals": 6,
-          "quoteDecimals": 6,
-          "marketIndex": 9,
-          "bidsKey": "9ESgpRYktDeW2EdCbsY5FWy9KK8ZTsTzW3pwg1d5X5V2",
-          "asksKey": "2UzvbKyj3PZN6qU4bk2j5fqBbTUgLTc1eEjskD12BvSp",
-          "eventsKey": "D777JGKcZeLjNdMRKPD8NdKKTkE3c11RrB7J43CkkYmJ"
+          "marketIndex": 13,
+          "bidsKey": "FWByvFYUnkb97FHi57m4WKxqybL3tzDQAb6t4YMd7syv",
+          "asksKey": "A21pDZAQUfwx6Jj2ezmZXbju9cwMtKtw7XSs3eANCC5S",
+          "eventsKey": "FPfNiDR5STFTj9XxRBvqAV44FCNXyRNUKRa9nSi8mrY8"
+        },
+        {
+          "name": "MEDIA-PERP",
+          "publicKey": "FWADsn57raN8HRJsymuA87WT27iADxZ1K378LoQDk7a6",
+          "baseSymbol": "MEDIA",
+          "baseDecimals": 6,
+          "quoteDecimals": 6,
+          "marketIndex": 14,
+          "bidsKey": "Digo7ZroQ8fBXkiNH68oQ7YarrcH5Yzb8eKwnov8GJiq",
+          "asksKey": "8fyDFMTNvzxggxNTQznJBPnE535ekeiSx8iWbcBEa8oM",
+          "eventsKey": "AVzyyoGEarGeU83ZLUuuCPeCQavVa5iAhCMuBrujjLTa"
+        },
+        {
+          "name": "MER-PERP",
+          "publicKey": "8R4jtgieuZK1vBG8hR9DFkjGReHVckLN4PL7zipdT9Ta",
+          "baseSymbol": "MER",
+          "baseDecimals": 6,
+          "quoteDecimals": 6,
+          "marketIndex": 15,
+          "bidsKey": "9yCHYTWm4RP2UbgnbjkQCmvCuA7p4xt9nGzvUnmTFqHn",
+          "asksKey": "6oVwqg7e9LsnHgBZRff8UUFZBeUVQDesmL3rNgGUWEq4",
+          "eventsKey": "2cjxtb6joXVsD8RPynymeUL1EJqL7R4SkXfEJnnCNBjH"
+        },
+        {
+          "name": "AAX-PERP",
+          "publicKey": "EReA9RmDaej7ngkFL39u116bhGLm4DCFe6WHoTA3u2m8",
+          "baseSymbol": "AAX",
+          "baseDecimals": 6,
+          "quoteDecimals": 6,
+          "marketIndex": 16,
+          "bidsKey": "DTsBtgoPthpGbXTKKMzt2cJArvimeiTKBqmNfeNLtP5w",
+          "asksKey": "6M7G62dvNpQjcHTrBte7SHm3TZSXHTBAmEipTEUjhKv1",
+          "eventsKey": "Xs2u6xZU8BsxZcbhMQjqf8jP6umFnXHNZ1Cxfsy4Efd"
+        },
+        {
+          "name": "BBX-PERP",
+          "publicKey": "Gs4NDpwRJ9Y555qgYbiK5QEWLJxhrKQPk5Fx29Q8o7Aj",
+          "baseSymbol": "BBX",
+          "baseDecimals": 6,
+          "quoteDecimals": 6,
+          "marketIndex": 17,
+          "bidsKey": "GHk9Vk9ZseYoHa8WxdXCYsjYq6oc4drRhTS1B9sSGT2P",
+          "asksKey": "9niJbQXuzXMjLeJutY3px2LBcEyLzrGntz7vMLzamuWb",
+          "eventsKey": "49RzsrC2mizsNYwU4VLeFYk9FLEujpU2Bfzq9Vzk8Kun"
+        },
+        {
+          "name": "CCX-PERP",
+          "publicKey": "6ZntrX5f6w8pqM4e9cyyJUmcRdhMCFw2TqGjs7A9pM2r",
+          "baseSymbol": "CCX",
+          "baseDecimals": 6,
+          "quoteDecimals": 6,
+          "marketIndex": 18,
+          "bidsKey": "24Brtp117fjvBgDCAv9ZmBTH6oZ9AespuiN8UXdANNic",
+          "asksKey": "BETLvWj6Vs9BLsoSwqeDttMPU5RMMCQLNwjw6h5X1oci",
+          "eventsKey": "G6GTL2NKRVxxNBMi6w19gChvFzdGAYTnM9ko3Dfv93Ss"
+        },
+        {
+          "name": "DDX-PERP",
+          "publicKey": "7wt4cs2ficPwzBA9apurwbmTpUqgDwJuh3Cch6GQheqE",
+          "baseSymbol": "DDX",
+          "baseDecimals": 6,
+          "quoteDecimals": 6,
+          "marketIndex": 19,
+          "bidsKey": "2FCCWGNG9zEgg8zyUmXJiACkuf7F5AeHSeqUm5u1e2iC",
+          "asksKey": "CVxdEi9cSXTMSLbFL4CywphQpDqN5CwbLv4UcwbCvS5",
+          "eventsKey": "EjFGANPoUfu1GSPsqzdn5GDA7qaCgn1keEJt7zyEQ271"
+        },
+        {
+          "name": "EEX-PERP",
+          "publicKey": "DDRWQWbTQtNXKLbCHBkHgGprKvBFsCmJek1qj4V3Dpsy",
+          "baseSymbol": "EEX",
+          "baseDecimals": 6,
+          "quoteDecimals": 6,
+          "marketIndex": 20,
+          "bidsKey": "4puHqrtHUZKddQbQoHWcnBsfXkAruwJbk8wdvfcAvSrg",
+          "asksKey": "GUdKHrNAxDPEJTpg8h6U6VDGJ9RV5foSNqo7zzDsXKR7",
+          "eventsKey": "A4JUecvqic9KRzxEuxXTfkBq9ewEMP1UECb9BbxhykTa"
+        },
+        {
+          "name": "FFX-PERP",
+          "publicKey": "6cAn4bhToHXGH8h5uMsqYAGQkm1QeYTAczbKbfSkfyQA",
+          "baseSymbol": "FFX",
+          "baseDecimals": 6,
+          "quoteDecimals": 6,
+          "marketIndex": 21,
+          "bidsKey": "9oxzdgPjtEwKifyD8SoESMBCCBfT574p3KzYWmtZ5kUD",
+          "asksKey": "2aCemonwa4VnNKApSgYTFvAf6EBw7iTh6dG4Zss2dtJ2",
+          "eventsKey": "BoVSbeVqkrw7qKeechynoe93pVufYqEawo6bF2h77E2r"
+        },
+        {
+          "name": "GGX-PERP",
+          "publicKey": "7DycBeVjH6Bs6TmxL6SFGKAh6smdFmypTz5TBfekXmye",
+          "baseSymbol": "GGX",
+          "baseDecimals": 6,
+          "quoteDecimals": 6,
+          "marketIndex": 22,
+          "bidsKey": "BCKyMVYGA6HYUsm1MpzoqDPHhZaZAahfoyuYrhZGJvp4",
+          "asksKey": "6Mpv2ppasAFXgSHSL2VL6mU4aiheDJZYuNJRUjQS5k5N",
+          "eventsKey": "CtPrnwNjXFVqsNH9vf6oiio4ym1avJgkMhPBP1kVt4B1"
+        },
+        {
+          "name": "HHX-PERP",
+          "publicKey": "Fzv8ES2Unq3QJFpXuP2qykcayGzVL9hWjGrUNbd89BrT",
+          "baseSymbol": "HHX",
+          "baseDecimals": 6,
+          "quoteDecimals": 6,
+          "marketIndex": 23,
+          "bidsKey": "D8qXMPpobkR3wE4sUWu8FBhys5F7h8epcziCvXQQuMTq",
+          "asksKey": "EPCM7grmn25nWFMctY4Si1jgbWm65bQciG6aBJaFo2S8",
+          "eventsKey": "5P1fx5dtfJEsyEyXKjcTRABfm94jmvi7rQQXbdc6cTGk"
+        },
+        {
+          "name": "IIX-PERP",
+          "publicKey": "5EuDnbaS5XWhNyd9poJdhbALnvmzdRKfQayyuMU8ruxC",
+          "baseSymbol": "IIX",
+          "baseDecimals": 6,
+          "quoteDecimals": 6,
+          "marketIndex": 24,
+          "bidsKey": "359b5r7epYfgJ97LFd7iq3hebs1PbuLLfRPATLhh16yN",
+          "asksKey": "EQdXbnw5vHdEDkuWZjqJU3Pt4AjjqoYKXWS1dY3iZsKF",
+          "eventsKey": "9B1RjZgVCo9FUyStTzMGo2QxoxVQfjb1uGi3GuPEbmY1"
+        },
+        {
+          "name": "JJX-PERP",
+          "publicKey": "7PdjenDUHVvLG5UkdadxuCUFRo9Qk9v1HUqUk9HbzjkX",
+          "baseSymbol": "JJX",
+          "baseDecimals": 6,
+          "quoteDecimals": 6,
+          "marketIndex": 25,
+          "bidsKey": "CUcScH5ZXCFK8k6EbEnHZk1TgmNqWyNaUrZHhFeXwhL7",
+          "asksKey": "ana47fuZXHuFF9UVujYBLU9EdBKKNj4b3AY3nZ9jD5L",
+          "eventsKey": "2E1wwY2752RK7seLZh7bjJYVohGx57HCqsmjC6wA5wFM"
+        },
+        {
+          "name": "KKX-PERP",
+          "publicKey": "5frV7oSpkvLv5iTr1chx4b1AJK53NGeq1hnc3so1BwCJ",
+          "baseSymbol": "KKX",
+          "baseDecimals": 6,
+          "quoteDecimals": 6,
+          "marketIndex": 26,
+          "bidsKey": "CpJKuuoHW2xoGPP1LQyFS5qvmd462djbTzuck54UfSnb",
+          "asksKey": "7fFzC9M4qrxuBPzphBbUxa72Ysz4n3LPnhsuFYcjbgGK",
+          "eventsKey": "ArfejFQBFa1evHW3veZZgtnBeZWsWYoo9P8pcBLrzcya"
+        },
+        {
+          "name": "LLX-PERP",
+          "publicKey": "GMgpbh7YRtraRprkaeP7omRC6ytv7AyhQwWpWntqmtG4",
+          "baseSymbol": "LLX",
+          "baseDecimals": 6,
+          "quoteDecimals": 6,
+          "marketIndex": 27,
+          "bidsKey": "CV1kPsNrn7aGB92rZMnVbfuF2YNpZkbqPgnhCDkVUeDX",
+          "asksKey": "Gfv6NUuu2d7Fq6imsLmhiMGArYiURkjFE5wHBnzppgfg",
+          "eventsKey": "J6Q5Btzppnhfxqkkkr77h1fWQ9SvK3Voay2fRw9VuVG5"
+        },
+        {
+          "name": "MMX-PERP",
+          "publicKey": "4xgMmrpLPoZAQmmGwDEwwcnFDvXPTjTqm58jge9sGNCL",
+          "baseSymbol": "MMX",
+          "baseDecimals": 6,
+          "quoteDecimals": 6,
+          "marketIndex": 28,
+          "bidsKey": "7iYkZxjJY97j9CLfmQwT6CoD9VPGC2QvHWfWy513P2A",
+          "asksKey": "7Pw54QQhxgcAPtwcLEhBbZqmnCuTggvEBcuQuAYqsRk9",
+          "eventsKey": "5z1ziD389Tgh6nAMdpxv4YpbaC7TY9owtBrrSWz6k8mh"
+        },
+        {
+          "name": "NNX-PERP",
+          "publicKey": "G67vPN66YBYBghbTaqMhD8R2LbizazZnMXCDtox7gAQ6",
+          "baseSymbol": "NNX",
+          "baseDecimals": 6,
+          "quoteDecimals": 6,
+          "marketIndex": 29,
+          "bidsKey": "4GhpBXeCHydRXSMMWeQwLqNCVC7YuRhpP8uj5X4mY9E6",
+          "asksKey": "9pkEHVmRaAGUBeApEp2gRmd4tKxrHAUTRMB2sG8F7oLZ",
+          "eventsKey": "CBrcJpZoN5FAhD5kZvtZT3BxivhPe8t1icNQja614cbu"
+        },
+        {
+          "name": "OOX-PERP",
+          "publicKey": "9aWXmDaa7qs2FYBREYcxE2ReqSsb3ppjCnN88V856tuj",
+          "baseSymbol": "OOX",
+          "baseDecimals": 6,
+          "quoteDecimals": 6,
+          "marketIndex": 30,
+          "bidsKey": "8TmhUGXEYHPRdq6NDxEQboGU3EgeMgdjoNEViGsgH6N7",
+          "asksKey": "FGfpAbACdYd5kT5HzFEsCtcXNpDmb4v2BZFrC8GYbNTV",
+          "eventsKey": "C7DYMPPtwWiiZzgDcVjG4mpZZ8VzKTCsAUcdPL3ueZst"
         }
       ],
       "spotMarkets": [
         {
-          "name": "BTC/USDC",
-          "publicKey": "GwbSK4Q1AR96bz3P9eKw1h3zSgpWdCgMDXSU9CwWdK8c",
-          "baseSymbol": "BTC",
+          "name": "MNGO/USDC",
+          "publicKey": "Aph31hoXRjhk1QgCmRvs7WAWGdpRoaESMoqzjoFkL5mE",
+          "baseSymbol": "MNGO",
           "baseDecimals": 6,
           "quoteDecimals": 6,
           "marketIndex": 0,
-          "bidsKey": "EpguNagBeSzi9er9BH4RxKhNNS3osqSZUPZESP8VSVnn",
-          "asksKey": "8HHR24A8guMBWjb5j4mi2saMFJM1awqcwhZr62fuR1NW",
-          "eventsKey": "D7iG2DY4RyG3o7rPWBFMjxjwVgMZio7RCuiiqiWut8PS"
-        },
-        {
-          "name": "ETH/USDC",
-          "publicKey": "GCqZcfmM8kN5Nx2F3m65yFSWcSJJjdjPZYL2grCdRP6q",
-          "baseSymbol": "ETH",
-          "baseDecimals": 6,
-          "quoteDecimals": 6,
-          "marketIndex": 1,
-          "bidsKey": "88LBLaVWqyhoCdygCWGryFekBch3ezFXCavx12mDT7ob",
-          "asksKey": "3DqURDF14BHMm1uy4ZFrFZJnRs1qVLMNDPBP4SE5tzeE",
-          "eventsKey": "GXDU84pzzZM3yMPtiSxBemLP5ZVfw6BBKkQ3VHpyRVng"
+          "bidsKey": "8tgNAdQRdtiJzYbi7z3Q1FoFcxFmYxm4fvnAv4SUfM8e",
+          "asksKey": "FGAJUWsfZUax14AL56mekc2mZoJtFaRxqWqH4PwKb1UL",
+          "eventsKey": "CK9LPN8RGvAa3yZaEdMo2RRZrTF7ZTWb1ayY7u4je8DY"
         },
         {
           "name": "SOL/USDC",
-          "publicKey": "GWr2bsvTwt78FFU93bgECZn9gRCg89UVXZQrgAmqMwMu",
+          "publicKey": "uaajXobeb1hmTB6StRoa8Yqn6czjtWtFeVfZeJY6YFC",
           "baseSymbol": "SOL",
           "baseDecimals": 9,
           "quoteDecimals": 6,
+          "marketIndex": 1,
+          "bidsKey": "Ajo2GfCUErwAWRW9Km1f333hv61qwJoF54a62spjQugX",
+          "asksKey": "7JFH89Hw5NpRSyVRSb931hvAzpYMNNgpfgVCWRWgkzuT",
+          "eventsKey": "4EMXcMjCDSPpUygdQF93xM2kxQJoU3658GPr4pg4X6zc"
+        },
+        {
+          "name": "SRM/USDC",
+          "publicKey": "23tRuJ3zUvXYQEnTDAcWHPDfmYvrWanpM2sJnmhL53X5",
+          "baseSymbol": "SRM",
+          "baseDecimals": 6,
+          "quoteDecimals": 6,
           "marketIndex": 2,
-          "bidsKey": "GktkCcgfYmvxAM4rQqfGfbiFSiqxqUYHZ2CS6xV5cVsx",
-          "asksKey": "41KECxEK65EavsrMLgWCTQ5tktUuzrMu3SAKtSGAq52p",
-          "eventsKey": "BSWRxmmxmVpBCBUZ2NqeXhEjLyPaS9nbaFXC6zozLaZC"
-        },
-        {
-          "name": "SRM/USDC",
-          "publicKey": "HxV7N8zQtETUCAxV3BAfLmqFyZSJE8WG4Ku4axscjHo7",
-          "baseSymbol": "SRM",
+          "bidsKey": "Ghg9soNGpZQeU28uM9o2bsgnAjn9eib9FcGt8UTsFCck",
+          "asksKey": "AqbpvqdR2Pr4C1nFgY26Xo5z6WnGXwPV5ACBPStyHjgQ",
+          "eventsKey": "HopzAhNVt4TbeVq47t2ahHwVUsUTZagXkcZxcWYtzhAW"
+        },
+        {
+          "name": "BTC/USDC",
+          "publicKey": "9LBavtqDpEoX623j8z4sotHMDbv7PcTXUW3LQQtepKvR",
+          "baseSymbol": "BTC",
           "baseDecimals": 6,
           "quoteDecimals": 6,
           "marketIndex": 3,
-          "bidsKey": "8JPJhjnCv2SBaffTqu2sPGxZYopkrDVo8qrgfsQgihqY",
-          "asksKey": "5Cb3stNgKEXTtMHJ2cXj8qEKnG7zw9wFz1a6EB4YzfQ",
-          "eventsKey": "FXzNNFvJNrDJEiTK6NUK6JmCcTJRateyfCC5a3nGA7Ac"
+          "bidsKey": "AqJtf3kP1yazQiKggfHXaQ3wUkmGRASwf94mj6zSpUsm",
+          "asksKey": "AtZ6BxVzQR1CTxyzm5aMcBpqvy89R1MM3UidjgPewhLJ",
+          "eventsKey": "GzXjJp2LiarMnPh2xGzqUkZEo7gchgUP5bTshd6TuTVF"
+        },
+        {
+          "name": "ETH/USDC",
+          "publicKey": "2n81EqJgsTE5PoPX5H8adQ4EaVe5kXnFuxwdCAYfaExH",
+          "baseSymbol": "ETH",
+          "baseDecimals": 6,
+          "quoteDecimals": 6,
+          "marketIndex": 4,
+          "bidsKey": "9qNtJWBev3Y1rgj7wmzBqDnkWaCFKi6ahVy38quBWhPJ",
+          "asksKey": "8tKBs4qgvnn7ws5uCLkBGJp2A916fBwNQF5WTfRKewn",
+          "eventsKey": "C9Lh2EurT1t9QgXKKFFY2jfEVHCyUxxfCvr34L8u1h9J"
         },
         {
           "name": "RAY/USDC",
-          "publicKey": "GAUw3eUBkiWCPy54QjDpagParRiDQXP8tqT9fa8A91nY",
+          "publicKey": "3e7V65UdApsyCMLuALCoQwD9pKDCkozSUrsJx4XMJAnD",
           "baseSymbol": "RAY",
           "baseDecimals": 6,
           "quoteDecimals": 6,
-          "marketIndex": 4,
-          "bidsKey": "Ae4koXDGkdkKCq7oGrGLwSBs4f3a39FioSdTK2R6S83d",
-          "asksKey": "H8qvPBL5GBiWqeZHQsgN9Gr1AaxmeHq1DMePWzaYD3Ck",
-          "eventsKey": "3dFuH32xYk9s37A7xfN6b2XBf5XBPuM27enCbiHYinQz"
-        },
-        {
-          "name": "MNGO/USDC",
-          "publicKey": "3MmTzSZPp3kSB2er9SGLZGJx7uH2R2NPFjh9EhM3gfbj",
-          "baseSymbol": "MNGO",
-          "baseDecimals": 6,
-          "quoteDecimals": 6,
           "marketIndex": 5,
-          "bidsKey": "Bhf3z3LFZM9iXhbepHx7CD3YG9JxWxNoNa5gh8XcCJs8",
-          "asksKey": "C4HQJXKi94hpxqGCHzZ2DXRWrWTqCApQRymBH8GfufGM",
-          "eventsKey": "AyLfubVVcbqXrAahPBbLp1XSSWMGSnj7FZH5shu1CPTM"
+          "bidsKey": "2WkjNRM3edGFr8LHE2JUdHRyaHAxKBfsaLgP3iQ21jF8",
+          "asksKey": "J4y2EwM4HwtKgxzAEtSkesKMUED7L4mREExSo2fu3qjg",
+          "eventsKey": "GAnmCYogy468QxNV22TMKvNP8qki9J8Dg2ZE4wyouGvW"
+        },
+        {
+          "name": "UNI/USDC",
+          "publicKey": "4e9bt9ySh9i6Fks2R3KsWTBgJcEDNX6zM4RXHCcWDF3N",
+          "baseSymbol": "UNI",
+          "baseDecimals": 6,
+          "quoteDecimals": 6,
+          "marketIndex": 6,
+          "bidsKey": "9ZdrM7EUwTsYdN3fZAN7Nrvk1DtddCPazg4Ct21DNNre",
+          "asksKey": "H31KS2CoK9FXugSWpxjv2zknU7WeDWD4owgiShPkdX31",
+          "eventsKey": "2L2n928CrYa3uoTqPYDfPSfpBaD55uLa2dquLJh1Ee4J"
+        },
+        {
+          "name": "AAVE/USDC",
+          "publicKey": "BMigUjf6kDNtNDMCsBvPCwegbL45oLT7rtu1y36vAD1L",
+          "baseSymbol": "AAVE",
+          "baseDecimals": 6,
+          "quoteDecimals": 6,
+          "marketIndex": 7,
+          "bidsKey": "4evEKb2hxuThEMcdyERJow8E55mdPu5Gngcc8zt5hoqg",
+          "asksKey": "3eokNWZWvv666Lti8RNTNk6JbpY1g8P3u3pJeeXM5bCh",
+          "eventsKey": "GhvX7McikTv3HkoM15xmji8y96YLDkXzXrcRFdQUBtXJ"
+        },
+        {
+          "name": "SUSHI/USDC",
+          "publicKey": "J9aow2hcq6YMJGw7fAprGitP68crYa36r7yJYe5huFv4",
+          "baseSymbol": "SUSHI",
+          "baseDecimals": 6,
+          "quoteDecimals": 6,
+          "marketIndex": 8,
+          "bidsKey": "7DPYMzY6Yc3JuL2WSb4ZNYcsFDfZxTkbsoBWovBmReG7",
+          "asksKey": "Guyo1ynPgX654aTZSjx74enygwSQZS8mKwqivcYpB1xi",
+          "eventsKey": "9jebNJyjHD8doZmBQKUiVaWiWmNEWwvwLG8GSsVHnBkp"
+        },
+        {
+          "name": "STEP/USDC",
+          "publicKey": "8P4kZg2c8pAUC6yLv289fR83LJ2wze1ZT247Fw6MhEiC",
+          "baseSymbol": "STEP",
+          "baseDecimals": 6,
+          "quoteDecimals": 6,
+          "marketIndex": 9,
+          "bidsKey": "ELX77vN1dUZcEwYc9EAmoaNiEFw233pmVbNXZ5suTHBz",
+          "asksKey": "6weBk5uWrkp1DYKoC95T6sgd44UJbhnfTfxnMv2bPn6v",
+          "eventsKey": "AZrszAhYF4XUYeMGuqFX742465fVnuZGdMC1HU5YbjWq"
+        },
+        {
+          "name": "COPE/USDC",
+          "publicKey": "Dzc5eZEGHoYEmrYDGWspWcHQw6FG67N6t8NiLhgsLRbi",
+          "baseSymbol": "COPE",
+          "baseDecimals": 6,
+          "quoteDecimals": 6,
+          "marketIndex": 10,
+          "bidsKey": "CRTA8KQTuhYtJd2mzeH4scscWfYpXNmNnxT5Wbvtj1q4",
+          "asksKey": "8s2sDLvmdoiictqo6wo6jMmtTK9EkdQmsNPwRTjkZ49c",
+          "eventsKey": "8XkziYz4arsFGgTPn3Vby7MKCE83GGRVmbyVu73Hb4FM"
         },
         {
           "name": "DOGE/USDC",
-          "publicKey": "8uDC3pmKbJdjSGSUi4fxw9mN6GJqb74ttuAgXgdSAkTv",
+          "publicKey": "CrMr521AhZE1FQ9dtBQZczd6SKMpthJMTeQ8WGGRooQ3",
           "baseSymbol": "DOGE",
           "baseDecimals": 6,
           "quoteDecimals": 6,
-          "marketIndex": 6,
-          "bidsKey": "5EYCMxB7T4o9fXqh1hXxV2k1ME32jtMbyp9ANgYJ9nVZ",
-          "asksKey": "4hvkAwX1Ai3KY6uAtDCPrmBTXxzJy9MxtFfHM5JuRUpU",
-          "eventsKey": "2fkAcFVJCtBdaUHpUu7WE1s6v9FvVqW8cfzBhUVYEhLH"
-        },
-        {
-          "name": "SUSHI/USDC",
-          "publicKey": "EARDKcM6MhNyiPw1rwfdHT9oThC3SBXqudfFKXMkTo26",
-          "baseSymbol": "SUSHI",
-          "baseDecimals": 6,
-          "quoteDecimals": 6,
-          "marketIndex": 7,
-          "bidsKey": "4yDGU7gXGmRoQwuadKGgyAE1j3pDKHTmLLu1iwVZMGq6",
-          "asksKey": "42fbv5BgRPn5hfgKmrq3YLRDzvcYXEwdRCiQ88x4WaVv",
-          "eventsKey": "BjHoE3TKHaKGC2jmAxttXqXvWKbcLcqE7V8btVKF4Y9s"
+          "marketIndex": 11,
+          "bidsKey": "BT4XXsWWQ73ZLSMKYj4P5HkTNFCYVsh2z7sKDSQ3x1pF",
+          "asksKey": "776t4LBGnucpv3RaFc6acZTtEH5c63QZgWKiMq9dyxfo",
+          "eventsKey": "3PeGLRf3224QmeWDTrzMrsARpFgtjKreok2DhAT1Ykzw"
+        },
+        {
+          "name": "FIDA/USDC",
+          "publicKey": "D3P93bKtRzzrJXtBwLcNrswJ3cei1qcrXM9jK6emWZJx",
+          "baseSymbol": "FIDA",
+          "baseDecimals": 6,
+          "quoteDecimals": 6,
+          "marketIndex": 12,
+          "bidsKey": "9yZ6CtMsLrayhAnBwom9PKnnRkxgeqSCs6TjrFiGuL59",
+          "asksKey": "3KSUUoaysKjusA5uAGvdRxoGGP95Csg1zEE9yoPJZizF",
+          "eventsKey": "ESBR3Dz7gboZCjPF2B3T6HfyFCYhW5XhTNvzUq35HUfk"
         },
         {
           "name": "FTT/USDC",
-          "publicKey": "8g1TtNF8V3thosHGCnxU3dLXLhjkA1DdmGRK8vE1sHip",
+          "publicKey": "CiN2BzCaThxLRDALeMq3GJGR24MQhdBWmHHjitW74oST",
           "baseSymbol": "FTT",
           "baseDecimals": 6,
           "quoteDecimals": 6,
-          "marketIndex": 8,
-          "bidsKey": "2MPwwPoRXhXCexNqVgiyXEBLzevQbcP9Vehzf4m1Fkqv",
-          "asksKey": "6MczNnebBpC6ZnSXbX46VqpZvXryf9sVx86xPhKTPaGt",
-          "eventsKey": "6APRGXXQfmHc9vCb1c9nmJn65RiSXmN6RGMTSD5RfV9U"
-        },
-        {
-          "name": "USDT/USDC",
-          "publicKey": "H2kQKp1saF9CB4cURhvWsMepqjyT4bn9mH3sVePTf497",
-          "baseSymbol": "USDT",
-          "baseDecimals": 6,
-          "quoteDecimals": 6,
-          "marketIndex": 9,
-          "bidsKey": "DGEnLktBh3MWSE4JAQw6hgqmmECJ1b5fpc8hnqgP3q5r",
-          "asksKey": "CQN9eJpPKmFv3ALMxMFFpzMGHh7PRHQvrahVcnjkjLuw",
-          "eventsKey": "ts2AR8MZoEKNzNepPv33Xwuwf2J2dN2kJMggUiQa3vZ"
+          "marketIndex": 13,
+          "bidsKey": "JCkuoUPnVAvXKySpcJVm8PDR1KUm45njKPuPg8w1ePo1",
+          "asksKey": "GoUZsqQRMvkkNTJ4EgjzjUamWc9ayd3ztkjv5GeWoG4Q",
+          "eventsKey": "Fh4JNfLpNRDDYnNBPUUHjQLYih6hFcP4wwMQNQz3tBiD"
+        },
+        {
+          "name": "MEDIA/USDC",
+          "publicKey": "t6Q9ADDNsaQspD4u111fkq8qBzgy1MWoyzX8mDKVbws",
+          "baseSymbol": "MEDIA",
+          "baseDecimals": 6,
+          "quoteDecimals": 6,
+          "marketIndex": 14,
+          "bidsKey": "EQdUCPhYpiLSb6R7oJBzxNExe5LnaYzrVSRuEn6ozcsq",
+          "asksKey": "A3viz8PCHgHp8RbW7HF4bBVvk4fEFkrr1MnBvBbYHndH",
+          "eventsKey": "AoJYhnPQyvSPgcnnXsTQAYRBhjJSg8Dw1YBNvTC954wi"
+        },
+        {
+          "name": "MER/USDC",
+          "publicKey": "D9Rc98dPsmkfi9wv9yQLKXXu86MZut5jWZSYVCRu51ay",
+          "baseSymbol": "MER",
+          "baseDecimals": 6,
+          "quoteDecimals": 6,
+          "marketIndex": 15,
+          "bidsKey": "GAtAcjHF9sXrkyBLDiLsTMDufbroxwNXkJSPQC1kDDE5",
+          "asksKey": "C2qdvu1CTTVmtbZWMF9KNhHBZ3C92xb3g5BeBJcYabKi",
+          "eventsKey": "C3NVpXopybj1MUvXwmmnELUUKkKi7KtBEjF8tGhTnUiv"
+        },
+        {
+          "name": "AAX/USDC",
+          "publicKey": "9wursY6Ekmephdczc6dmCmhQ9e7Lh7Xbz16fTP4h6KJt",
+          "baseSymbol": "AAX",
+          "baseDecimals": 6,
+          "quoteDecimals": 6,
+          "marketIndex": 16,
+          "bidsKey": "He8Qu1KeN5k8hNGDbmzJyjR4wZDhJ9oHLxPFjYxQhLFj",
+          "asksKey": "BvaWzabyLzdvW6i8SLh61rsV5qLd6FVNjS1KDpn5K2Aq",
+          "eventsKey": "GthdjUBYySAp3NuzLommEd4P22hMJiML8G4iwU9CLR1V"
+        },
+        {
+          "name": "BBX/USDC",
+          "publicKey": "FWEHRHn4TLZTvqZSsN8gmpAHzVuDsNcADVieH7gsqy8D",
+          "baseSymbol": "BBX",
+          "baseDecimals": 6,
+          "quoteDecimals": 6,
+          "marketIndex": 17,
+          "bidsKey": "65qd5uKKjEK36QGbw8rF6mNrPZ2oCTdzLBmMdwJB6e8i",
+          "asksKey": "EdRinewyZGC4G5DDwJcT2eCkHNh8rCicDJ21ihHMzJPy",
+          "eventsKey": "51Z95D3acYdRHKhhd9jRxTkbnbrj1UkGiyD9vJSJm5up"
+        },
+        {
+          "name": "CCX/USDC",
+          "publicKey": "HXxay4VBTXkgkpyresugRdfnnG7j6SzvbmiZvFHjcDhe",
+          "baseSymbol": "CCX",
+          "baseDecimals": 6,
+          "quoteDecimals": 6,
+          "marketIndex": 18,
+          "bidsKey": "AhbRJmZxyJhG7qz3XXKAGaTAupmV4qWhbeJYjmpF5nmj",
+          "asksKey": "BqWqZ9akWbEYL99WtvpZVjvNyB5rTMvhrsYopji6Gkcn",
+          "eventsKey": "H2LHJDXmgb26J25F6g5HZsdf3c3yMKyFGQwMzHtX9ETz"
+        },
+        {
+          "name": "DDX/USDC",
+          "publicKey": "HfPxSpeBJ7tyFVDh2YNMcadX1LUGqcynXiz2cDMqzHCr",
+          "baseSymbol": "DDX",
+          "baseDecimals": 6,
+          "quoteDecimals": 6,
+          "marketIndex": 19,
+          "bidsKey": "G37jyonjVnapiT5cpup8Lh5MTpBFCtQFRA9Vj2NtNcth",
+          "asksKey": "3kHKvAKdnbDBQKQNKj6b49iRo9s3v5q7Uix75Rru5BHH",
+          "eventsKey": "9UV79NA36EM11yByjVVcVe5Bitqb2U6FZxZ9Nmg6Mvz8"
+        },
+        {
+          "name": "EEX/USDC",
+          "publicKey": "6JXADoVE1nWjd2UkpJqU4PLZAj1urqvuZqnrw9dLKonq",
+          "baseSymbol": "EEX",
+          "baseDecimals": 6,
+          "quoteDecimals": 6,
+          "marketIndex": 20,
+          "bidsKey": "BKadMsHAXf2b8doc6rh8LfQTjjMwcbYiZJkG5aSzJo5a",
+          "asksKey": "2cy39XEdNKm6TtRmfntcLtAHYToCwuo8eQ4po5BQSSwn",
+          "eventsKey": "GZo3s6TcR11o6Rs12XE4nxh9Snb7MaNgBQuipEbVyqr7"
+        },
+        {
+          "name": "FFX/USDC",
+          "publicKey": "AU4zXmTdwUgzLW5yWB8qtuPaVqnvLoUXKot6KVdbidPa",
+          "baseSymbol": "FFX",
+          "baseDecimals": 6,
+          "quoteDecimals": 6,
+          "marketIndex": 21,
+          "bidsKey": "HLHftcscNLVt2TcWJHsGjPt7gkbQDhQKQULSAy8qeZii",
+          "asksKey": "HB6QZUkw2wNNUEkvJajz3zmyxJA9ZrQpy3gsf3A8VmUx",
+          "eventsKey": "D8cWA82i9EoXMmGPWJEtBYvJwYvTzxoAPKSJ2g3KC94u"
+        },
+        {
+          "name": "GGX/USDC",
+          "publicKey": "ETh2Qqrtp53F3BhbXteemWLsjkRiabEnwjoh8TyPLF72",
+          "baseSymbol": "GGX",
+          "baseDecimals": 6,
+          "quoteDecimals": 6,
+          "marketIndex": 22,
+          "bidsKey": "7vSrqV6RWWwDx1sjPAYNSRZYE3fGHBcBMt4eBvLfno6B",
+          "asksKey": "BpEhxroAgEAVauP1VyFv3XzkSHRxRwDFxSLnvrJrqD8b",
+          "eventsKey": "H1Xmkzaj8SuyGQpPmvnAEjjGDb6uZUjzznFkyHPeUpNT"
+        },
+        {
+          "name": "HHX/USDC",
+          "publicKey": "BxQAZsUievWE6JyNVJcFsTLqLqahQF7LhM75qXf26Nr7",
+          "baseSymbol": "HHX",
+          "baseDecimals": 6,
+          "quoteDecimals": 6,
+          "marketIndex": 23,
+          "bidsKey": "CZ9EcaihrMBa7GUcGSicMYVt63ka3DP3kmWjEuffzFPc",
+          "asksKey": "689WKqtHXCKbsMeLEdAAv4PpJavmXuwemxxFYV2U8LhF",
+          "eventsKey": "9ZqHtfMr3Na2xqVzZPm5HHWftVJiHjA3WaLCEeTGPRni"
+        },
+        {
+          "name": "IIX/USDC",
+          "publicKey": "EDJqNqTcojU65uLCMZHb1HjxPuWAAhMahsfGju2SBqsn",
+          "baseSymbol": "IIX",
+          "baseDecimals": 6,
+          "quoteDecimals": 6,
+          "marketIndex": 24,
+          "bidsKey": "GQkcA5rKXrQcNSH71EYYQewmfUxMeACCvHmMXYFsSzeu",
+          "asksKey": "2B3mJ7t5NeWVWbXyx8sqjayPNGLwBbPnViUvWk1rg2cn",
+          "eventsKey": "FaZRbv19iVYh1WQzemz88jWzwphkBb6Gpnda7eMQ459S"
+        },
+        {
+          "name": "JJX/USDC",
+          "publicKey": "ugv31rcerPotv8iMXrWDyEjf5TokZWegzDoSK1xL8s9",
+          "baseSymbol": "JJX",
+          "baseDecimals": 6,
+          "quoteDecimals": 6,
+          "marketIndex": 25,
+          "bidsKey": "F7UCznWNBELD1hsE6jKsmT8aFrL3t8RXGigoGxqzDixU",
+          "asksKey": "FBuwhgdraXfVrtMPHXL1qnQwTxdQavs3mBexK7n98ZvE",
+          "eventsKey": "JB85ijU2jqymXWFXWcbSZNd4ajZXjJ9b6WxegTs2TbiN"
+        },
+        {
+          "name": "KKX/USDC",
+          "publicKey": "C8GiLqrKW3KNfB6y72jSF7WPYCHWkpgbkX48vsPpzxsU",
+          "baseSymbol": "KKX",
+          "baseDecimals": 6,
+          "quoteDecimals": 6,
+          "marketIndex": 26,
+          "bidsKey": "GNntBS8sHrwkq7QdRc9xRzAds94yoDtuESZB4t4gCeNz",
+          "asksKey": "FC6dHFia436ZhcvDAB2WLaxStSjUwGiZCA4JKVytHUuE",
+          "eventsKey": "5erMNVkQWzTcnToWKrnThTHer84hAyVyCiKaV8BZ1iuw"
+        },
+        {
+          "name": "LLX/USDC",
+          "publicKey": "4KoZwJizkVaZhAY2Ud9tt3yqUxZrJnEgPTe8dDtM399G",
+          "baseSymbol": "LLX",
+          "baseDecimals": 6,
+          "quoteDecimals": 6,
+          "marketIndex": 27,
+          "bidsKey": "J6e24gcMhHzakjY4kGceVgFmPh7CHzKipry6A9QrEbSm",
+          "asksKey": "HCffgLhuHUKXdSzUovuJaDcEJTkK6DZCvNuovn46weDL",
+          "eventsKey": "81KsVf6Tz5irWM97ZxereLV1ZDGK6BHs9r9VrVHBvm3d"
+        },
+        {
+          "name": "MMX/USDC",
+          "publicKey": "937mGkTYcqGcHoD2UReiC2FJD4DU42rkJciQZ7tQz5H4",
+          "baseSymbol": "MMX",
+          "baseDecimals": 6,
+          "quoteDecimals": 6,
+          "marketIndex": 28,
+          "bidsKey": "GcTgp4U2kPSevL7yc65DBd3DWtEdVu1bATvJyB9wzgNw",
+          "asksKey": "7XBvMRfGRueMRdegPvmzcVEcS9CLDb8rVYMD76qwNj7S",
+          "eventsKey": "HLaPxBL8yqeTjMQCqju4fDmzHb1tkxkKbFVNNajs6rNd"
+        },
+        {
+          "name": "NNX/USDC",
+          "publicKey": "4my2SByxetXARLxpkDG5iV88AVqqsJzUy88CzyjvKvp8",
+          "baseSymbol": "NNX",
+          "baseDecimals": 6,
+          "quoteDecimals": 6,
+          "marketIndex": 29,
+          "bidsKey": "DEM5LgHP5UGSCRgwfEg7Q43JasqDYHbYTSYUMuz2ZURQ",
+          "asksKey": "EXvnPNpjWmnLKNHvSir9fkY7ickzbnoak5xAHeCJKrgb",
+          "eventsKey": "TphuGAytFADgqUpDVp9jNTh9jX85iPm1N9b23UrvWuE"
+        },
+        {
+          "name": "OOX/USDC",
+          "publicKey": "GhPwZExZ7uT72n5SdWNMxwddxQ8eG7tuEvX2iSUK4MEY",
+          "baseSymbol": "OOX",
+          "baseDecimals": 6,
+          "quoteDecimals": 6,
+          "marketIndex": 30,
+          "bidsKey": "5NLB65Mtmq1urV8ejnzzEKK98dBn3dWVQSNHJFhLXiig",
+          "asksKey": "7WfvdXwBs7Fk3meQhWauxTek8mfc2g6TLvmfJm3MQH6H",
+          "eventsKey": "BFsA1VUzhtfuVzJ9NGC5Y7zSRxDfNKuSKUwJ342yEjXr"
         }
       ]
     },
