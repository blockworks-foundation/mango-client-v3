--- conflicted
+++ resolved
@@ -136,11 +136,6 @@
           "mintKey": "F6v4wfAdJB8D8p77bMXZgYt8TDKsYxLYxH5AFhUkYx9W",
           "decimals": 6,
           "rootKey": "AUU8Zw5ezmZJBuWtMjfTTyP6eowkpNbH5pHh6uY5BHu7",
-<<<<<<< HEAD
-          "nodeKeys": [
-            "BNpfdZZC8NP1PabGATRHH2ABh94U47zm1kjvneRSMSBE"
-          ]
-=======
           "nodeKeys": ["BNpfdZZC8NP1PabGATRHH2ABh94U47zm1kjvneRSMSBE"]
         },
         {
@@ -149,7 +144,6 @@
           "decimals": 9,
           "rootKey": "HdFSXT8HSooTByieyKhuujBsvHkXR9zA4ZFmiToQhqEg",
           "nodeKeys": ["BsyDMxu87YHUJXYHundMGp5YmpD2J3xm62TdaQyryp8f"]
->>>>>>> 8951e86b
         }
       ],
       "oracles": [
