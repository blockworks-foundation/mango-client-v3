--- conflicted
+++ resolved
@@ -3,21 +3,9 @@
 import * as fs from 'fs';
 import * as os from 'os';
 import yargs from 'yargs/yargs';
-<<<<<<< HEAD
-import {hideBin} from 'yargs/helpers';
-import {Options, PositionalOptions} from 'yargs';
-import {
-	Account,
-	Commitment,
-	Connection,
-	Keypair,
-	PublicKey,
-} from '@solana/web3.js';
-=======
 import { hideBin } from 'yargs/helpers';
 import { Options, PositionalOptions } from 'yargs';
 import { Commitment, Connection, Keypair, PublicKey } from '@solana/web3.js';
->>>>>>> 8951e86b
 import {
 	Cluster,
 	Config,
@@ -100,20 +88,9 @@
 }
 
 function readKeypair(keypairPath: string) {
-<<<<<<< HEAD
-	return Keypair.fromSecretKey(
-		Uint8Array.from(
-			JSON.parse(
-				fs.readFileSync(
-					keypairPath, 'utf-8')
-			)
-		)
-	);
-=======
   return Keypair.fromSecretKey(
     Uint8Array.from(JSON.parse(fs.readFileSync(keypairPath, 'utf-8'))),
   );
->>>>>>> 8951e86b
 }
 
 export function readConfig(configPath: string) {
@@ -125,89 +102,6 @@
 }
 
 yargs(hideBin(process.argv)).command(
-<<<<<<< HEAD
-	'init-group <group> <mangoProgramId> <serumProgramId> <quote_mint> <fees_vault>',
-	'initialize a new group',
-	(y) => {
-		return y
-			.positional(...groupDesc)
-			.positional('mangoProgramId', {
-				describe: 'the program id of the mango smart contract',
-				type: 'string',
-			})
-			.positional('serumProgramId', {
-				describe: 'the program id of the serum dex smart contract',
-				type: 'string',
-			})
-			.positional('quote_mint', {
-				describe: 'the mint of the quote currency 💵',
-				type: 'string',
-			})
-			.positional('fees_vault', {
-				describe:
-					'the quote currency vault owned by Mango DAO token governance',
-				type: 'string',
-			})
-			.option('quote_optimal_util', {
-				describe: 'optimal utilization interest rate param for quote currency',
-				default: 0.7,
-				type: 'number',
-			})
-			.option('quote_optimal_rate', {
-				describe: 'optimal interest rate param for quote currency',
-				default: 0.06,
-				type: 'number',
-			})
-			.option('quote_max_rate', {
-				describe: 'max interest rate param for quote currency',
-				default: 1.5,
-				type: 'number',
-			})
-			.option('valid_interval', {
-				describe: 'the interval where caches are no longer valid',
-				default: 10,
-				type: 'number',
-			})
-			.option('symbol', {
-				describe: 'the quote symbol',
-				default: 'USDC',
-				type: 'string',
-			})
-			.option(...clusterDesc)
-			.option(...configDesc)
-			.option(...keypairDesc);
-	},
-	async (args) => {
-		console.log('init_group', args);
-		const mangoProgramId = new PublicKey(args.mangoProgramId as string);
-		const serumProgramId = new PublicKey(args.serumProgramId as string);
-		const quoteMint = new PublicKey(args.quote_mint as string);
-		const feesVault = new PublicKey(args.fees_vault as string);
-		const account = readKeypair(args.keypair as string);
-		const config = readConfig(args.config as string);
-		const cluster = args.cluster as Cluster;
-		const connection = openConnection(config, cluster);
-		const result = await initGroup(
-			connection,
-			account,
-			cluster,
-			args.group as string,
-			mangoProgramId,
-			serumProgramId,
-			args.symbol as string,
-			quoteMint,
-			feesVault,
-			args.valid_interval as number,
-			args.quote_optimal_util as number,
-			args.quote_optimal_rate as number,
-			args.quote_max_rate as number,
-		);
-		console.log(result);
-		config.storeGroup(result);
-		writeConfig(args.config as string, config);
-		process.exit(0);
-	},
-=======
   'init-group <group> <mangoProgramId> <serumProgramId> <quote_mint> <fees_vault>',
   'initialize a new group',
   (y) => {
@@ -292,7 +186,6 @@
     writeConfig(args.config as string, config);
     process.exit(0);
   },
->>>>>>> 8951e86b
 ).argv;
 
 yargs(hideBin(process.argv)).command(
