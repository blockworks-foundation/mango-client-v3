--- conflicted
+++ resolved
@@ -156,11 +156,7 @@
     0.2276,
     'above',
     51000,
-<<<<<<< HEAD
-    true,
-=======
     false
->>>>>>> aa9f9894
   );
   console.log('add perp trigger order successful', txid.toString());
   const advanced = await account.loadAdvancedOrders(connection);
