--- conflicted
+++ resolved
@@ -904,7 +904,6 @@
       expect(
         mangoAccount.getHealthRatio(mangoGroup, mangoCache, 'Maint').toString()
       ).to.equal("103.85025532240703682874");
-<<<<<<< HEAD
       const expectedPerpAssetValues = [
         "161.82500000000032969183",
         "0",
@@ -959,8 +958,6 @@
       expect(
         mangoAccount.calcTotalPerpUnsettledPnl(mangoGroup, mangoCache).toString()
       ).to.equal("-503709430.72502483557941133085");
-=======
->>>>>>> 8db6e6fc
       expect(
         mangoAccount.computeValue(mangoGroup, mangoCache).toString()
       ).to.equal("1373.66979736174514670211");
@@ -970,7 +967,6 @@
       expect(mangoAccount.isLiquidatable(mangoGroup, mangoCache)).to.be.false
     });
   });
-<<<<<<< HEAD
 
   describe('account11', async () => {
     it('Health calculations should return the correct results', async () => {
@@ -1056,6 +1052,4 @@
       expect(mangoAccount.isLiquidatable(mangoGroup, mangoCache)).to.be.false
     });
   });
-=======
->>>>>>> 8db6e6fc
 });